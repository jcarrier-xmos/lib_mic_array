--- conflicted
+++ resolved
@@ -8,13 +8,10 @@
 #include <xclib.h>
 #include <stdint.h>
 
-<<<<<<< HEAD
 #include "debug_print.h"
 #include "xassert.h"
 
-=======
 #include "fir_decimator.h"
->>>>>>> 460cc572
 #include "mic_array.h"
 #include "mic_array_board_support.h"
 
@@ -24,20 +21,12 @@
 on tile[0]:p_leds leds = DEFAULT_INIT;
 on tile[0]:in port p_buttons =  XS1_PORT_4A;
 
-<<<<<<< HEAD
-on tile[0]: in port p_pdm_clk             = XS1_PORT_1E;
-on tile[0]: in port p_pdm_mics            = XS1_PORT_8B;
-on tile[0]: in port p_mclk                = XS1_PORT_1F;
-on tile[0]: clock mclk0                    = XS1_CLKBLK_1;
-on tile[0]: clock pdmclk                  = XS1_CLKBLK_2;
-=======
 on tile[0]: in port p_pdm_clk               = XS1_PORT_1E;
 on tile[0]: in buffered port:32 p_pdm_mics  = XS1_PORT_8B;
 on tile[0]: in port p_mclk                  = XS1_PORT_1F;
 on tile[0]: clock mclk                      = XS1_CLKBLK_1;
 on tile[0]: clock pdmclk                    = XS1_CLKBLK_2;
 
->>>>>>> 460cc572
 
 out buffered port:32 p_i2s_dout[1]  = on tile[1]: {XS1_PORT_1P};
 in port p_mclk_in1                  = on tile[1]: XS1_PORT_1O;
@@ -190,7 +179,6 @@
     }
 }
 
-<<<<<<< HEAD
 #define OUTPUT_SAMPLE_RATE 48000
 #define MASTER_CLOCK_FREQUENCY 24576000
 
@@ -247,12 +235,10 @@
     }
   }
 };
-=======
 
 //TODO make these not global
 int data_0[4*COEFS_PER_PHASE] = {0};
 int data_1[4*COEFS_PER_PHASE] = {0};
->>>>>>> 460cc572
 
 int main(){
 
@@ -282,15 +268,7 @@
             configure_in_port(p_pdm_mics, pdmclk);
             start_clock(mclk0);
             start_clock(pdmclk);
-<<<<<<< HEAD
-            decimator_config dc = {0, 1, 0, 0};
-            par{
-                button_and_led_server(lb, leds, p_buttons);
-                pdm_rx(p_pdm_mics, c_4x_pdm_mic_0, c_4x_pdm_mic_1);
-                decimate_to_pcm_4ch_48KHz(c_4x_pdm_mic_0, c_ds_output_0, dc);
-                decimate_to_pcm_4ch_48KHz(c_4x_pdm_mic_1, c_ds_output_1, dc);
-                lores_DAS_fixed(c_ds_output_0, c_ds_output_1, lb,c_audio);
-=======
+
             unsafe {
                 const int * unsafe p[1] = {fir_1_coefs[0]};
                 decimator_config dc0 = {0, 1, 0, 0, 1, p, data_0, {0,0, 0, 0}};
@@ -302,7 +280,6 @@
                     decimate_to_pcm_4ch(c_4x_pdm_mic_1, c_ds_output_1, dc1);
                     lores_DAS_fixed(c_ds_output_0, c_ds_output_1);
                 }
->>>>>>> 460cc572
             }
         }
     }
