VERSION = 4.0.0

DEPENDENT_MODULES = lib_xassert(>=4.0.0) \
                    lib_logging(>=3.0.0) \
                    lib_dsp(>=5.0.0)

MODULE_XCC_FLAGS = $(XCC_FLAGS)

OPTIONAL_HEADERS +=

EXPORT_INCLUDE_DIRS = api \
                      src/fir
<<<<<<< HEAD

EXCLUDE_FILES = make_mic_dual_stage_3_coefs.c

=======
>>>>>>> 0f5dc960

INCLUDE_DIRS = $(EXPORT_INCLUDE_DIRS)

SOURCE_DIRS = src \
<<<<<<< HEAD
              src/fir
>>>>>>> develop

=======
              src/fir

>>>>>>> 0f5dc960
<|MERGE_RESOLUTION|>--- conflicted
+++ resolved
@@ -1,30 +1,19 @@
-VERSION = 4.0.0
-
-DEPENDENT_MODULES = lib_xassert(>=4.0.0) \
-                    lib_logging(>=3.0.0) \
-                    lib_dsp(>=5.0.0)
-
-MODULE_XCC_FLAGS = $(XCC_FLAGS)
-
-OPTIONAL_HEADERS +=
-
-EXPORT_INCLUDE_DIRS = api \
-                      src/fir
-<<<<<<< HEAD
-
-EXCLUDE_FILES = make_mic_dual_stage_3_coefs.c
-
-=======
->>>>>>> 0f5dc960
-
-INCLUDE_DIRS = $(EXPORT_INCLUDE_DIRS)
-
-SOURCE_DIRS = src \
-<<<<<<< HEAD
-              src/fir
->>>>>>> develop
-
-=======
-              src/fir
-
->>>>>>> 0f5dc960
+VERSION = 4.0.0
+
+DEPENDENT_MODULES = lib_xassert(>=4.0.0) \
+                    lib_logging(>=3.0.0) \
+                    lib_dsp(>=5.0.0)
+
+MODULE_XCC_FLAGS = $(XCC_FLAGS)
+
+OPTIONAL_HEADERS +=
+
+EXPORT_INCLUDE_DIRS = api \
+                      src/fir
+
+EXCLUDE_FILES = make_mic_dual_stage_3_coefs.c
+
+INCLUDE_DIRS = $(EXPORT_INCLUDE_DIRS)
+
+SOURCE_DIRS = src \
+              src/fir