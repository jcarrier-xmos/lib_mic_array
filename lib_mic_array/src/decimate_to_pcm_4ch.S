// Copyright (c) 2015-2019, XMOS Ltd, All rights reserved
<<<<<<< HEAD
	.section	.dp.data,"awd",@progbits
	.text

#include "mic_array_conf.h"

#define USE_SINGLE_CHAN_SAVING 0

#ifndef MIC_ARRAY_MAX_FRAME_SIZE_LOG2
	#error MIC_ARRAY_MAX_FRAME_SIZE_LOG2 is not defined in mic_array_conf.h
#endif

#ifndef MIC_ARRAY_DC_OFFSET_LOG2
	#define MIC_ARRAY_DC_OFFSET_LOG2 8
=======
	.section	.dp.data,"awd",@progbits
	.text

#include "mic_array_conf.h"

#define USE_SINGLE_CHAN_SAVING 0

#ifndef MIC_ARRAY_MAX_FRAME_SIZE_LOG2
	#error MIC_ARRAY_MAX_FRAME_SIZE_LOG2 is not defined in mic_array_conf.h
#endif

#ifndef MIC_ARRAY_DC_OFFSET_LOG2
	#define MIC_ARRAY_DC_OFFSET_LOG2 8
>>>>>>> 686b5dce
#endif

#ifndef MIC_ARRAY_FIXED_GAIN
	#define MIC_ARRAY_FIXED_GAIN 		0  		//x 6.02db. Apply a fixed gain to the outputs
#endif

.xtacommand "analyse endpoints input_0_0_ep input_1_0_ep","", __FILE__, __LINE__
.xtacommand "set required - 2604 ns","", __FILE__, __LINE__
.xtacommand "analyse endpoints input_1_0_ep input_2_0_ep","", __FILE__, __LINE__
.xtacommand "set required - 2604 ns","", __FILE__, __LINE__
.xtacommand "analyse endpoints input_2_0_ep input_3_0_ep","", __FILE__, __LINE__
.xtacommand "set required - 2604 ns","", __FILE__, __LINE__
.xtacommand "analyse endpoints input_3_0_ep input_4_0_ep","", __FILE__, __LINE__
.xtacommand "set required - 2604 ns","", __FILE__, __LINE__
.xtacommand "analyse endpoints input_4_0_ep input_5_0_ep","", __FILE__, __LINE__
.xtacommand "set required - 2604 ns","", __FILE__, __LINE__
.xtacommand "analyse endpoints input_5_0_ep input_6_0_ep","", __FILE__, __LINE__
.xtacommand "set required - 2604 ns","", __FILE__, __LINE__
.xtacommand "analyse endpoints input_6_0_ep input_7_0_ep","", __FILE__, __LINE__
.xtacommand "set required - 2604 ns","", __FILE__, __LINE__
.xtacommand "analyse endpoints input_7_0_ep input_0_1_ep","", __FILE__, __LINE__
.xtacommand "set required - 2604 ns","", __FILE__, __LINE__
.xtacommand "analyse endpoints input_0_1_ep input_1_1_ep","", __FILE__, __LINE__
.xtacommand "set required - 2604 ns","", __FILE__, __LINE__
.xtacommand "analyse endpoints input_1_1_ep input_2_1_ep","", __FILE__, __LINE__
.xtacommand "set required - 2604 ns","", __FILE__, __LINE__
.xtacommand "analyse endpoints input_2_1_ep input_3_1_ep","", __FILE__, __LINE__
.xtacommand "set required - 2604 ns","", __FILE__, __LINE__
.xtacommand "analyse endpoints input_3_1_ep input_4_1_ep","", __FILE__, __LINE__
.xtacommand "set required - 2604 ns","", __FILE__, __LINE__
.xtacommand "analyse endpoints input_4_1_ep input_5_1_ep","", __FILE__, __LINE__
.xtacommand "set required - 2604 ns","", __FILE__, __LINE__
.xtacommand "analyse endpoints input_5_1_ep input_6_1_ep","", __FILE__, __LINE__
.xtacommand "set required - 2604 ns","", __FILE__, __LINE__
.xtacommand "analyse endpoints input_6_1_ep input_7_1_ep","", __FILE__, __LINE__
.xtacommand "set required - 2604 ns","", __FILE__, __LINE__
.xtacommand "analyse endpoints input_7_1_ep input_0_0_ep","", __FILE__, __LINE__
.xtacommand "set required - 2604 ns","", __FILE__, __LINE__

#define SECOND_STAGE_COEF_COUNT 		16		//This must reflect the implementation in mic_array_decimate_to_pcm_4ch_fir_impl
#define THIRD_STAGE_COEFS_PER_STAGE 	32		//This must reflect the implementation in third_stage_fir_impl
#define THIRD_STAGE_COEFS_PER_ROW 		63		//This must reflect the implementation in third_stage_fir_impl
#define MAX_DECIMATION_FACTOR      		12

//derived defines
#define SECOND_STAGE_BUFFER_SIZE		(SECOND_STAGE_COEF_COUNT*2)

//////////////////////////////////////////////////////////////////////////////////////

//This stuff is at the start of the stack for really quick access
#define S_STORAGE 				0

#define S_UNUSED				0
#define S_C_INPUT 				1

#define S_C_OUTPUT 				2
#define S_CHAN_COUNT 	 		3

#define S_D_DC_OFFSET_LOG2_CH01 2
#define S_D_DC_OFFSET_LOG2_CH23 3

#define S_DC_OFFSET_LOG2_CH0   	4
#define S_DC_OFFSET_LOG2_CH1   	5
#define S_DC_OFFSET_LOG2_CH2   	6
#define S_DC_OFFSET_LOG2_CH3   	7

#define S_DC_OFFSET_SAMPLE_NO   8

#define S_FIR_GAIN_COMP     	9
<<<<<<< HEAD

#define S_FAR_END_CHANNEL_0     10
#define S_FAR_END_CHANNEL_1     11
#define S_FAR_END_CHANNEL_2     12
#define S_FAR_END_CHANNEL_3     13
#define S_STORAGE_SIZE 			14

//////////////////////////////////////////////////////////////////////////////////////
//this address must be double word aligned
#define S_SECOND_STAGE_DATA 		(S_STORAGE + S_STORAGE_SIZE)
#define S_SECOND_STAGE_DATA_SIZE 	(16*2*4)		//16 words by 2 blocks by 4 channels

//////////////////////////////////////////////////////////////////////////////////////

#define S_THIRD_STAGE 					(S_SECOND_STAGE_DATA + S_SECOND_STAGE_DATA_SIZE)

#define S_D_THIRD_STAGE_PHASE_AND_COUNT 0	//0 1
											//2 3
#define S_D_THIRD_STAGE_POINTERS        1	//4 5
#define S_D_THIRD_STAGE_CH0_ACC 		3	//6 7
#define S_D_THIRD_STAGE_CH1_ACC 		4	//8 9
#define S_D_THIRD_STAGE_CH2_ACC 		5	//10 11
#define S_D_THIRD_STAGE_CH3_ACC 		6	//12 13

#define S_THIRD_STAGE_PHASE 			0		//need to be 0-11 for divide_by_four
#define S_THIRD_STAGE_PHASE_COUNT 		1
#define S_THIRD_STAGE_DATA_POINTER      2
#define S_THIRD_STAGE_COEFS_POINER		3
#define S_THIRD_STAGE_COEFS_PHASE		4
#define S_THIRD_STAGE_UNUSED			5
#define S_THIRD_STAGE_SIZE				(16)

//////////////////////////////////////////////////////////////////////////////////////

#define S_OUTPUT_STORAGE (S_THIRD_STAGE+S_THIRD_STAGE_SIZE)
#define S_D_OUTPUT_STORAGE_01 0
#define S_D_OUTPUT_STORAGE_23 1
#define S_OUTPUT_STORAGE_SIZE 4

//////////////////////////////////////////////////////////////////////////////////////

//Note: this will survive a reconfig
#define S_DC_ELIMINATE 					(S_OUTPUT_STORAGE+S_OUTPUT_STORAGE_SIZE)
#define S_PREV_X_0						0
#define S_PREV_X_1						1
#define S_PREV_X_2						2
#define S_PREV_X_3						3

#define S_D_PREV_X_01					0
#define S_D_PREV_X_23					1
#define S_D_PREV_Y_0 					2
#define S_D_PREV_Y_1 					3
#define S_D_PREV_Y_2 					4
#define S_D_PREV_Y_3 					5
#define DC_ELIMINATE_STACK_SIZE 		12

//frame
#define S_FRAME_OFFSET (S_DC_ELIMINATE + DC_ELIMINATE_STACK_SIZE)
#define S_D_FRAME_POINTER_AND_INDEX_0 3
#define S_D_FRAME_POINTER_AND_INDEX_1 4
#define S_D_FRAME_NO_OVERLAPPING      1
#define S_D_METADATA_POINTERS 		  2
#define S_FRAME_GAIN			0   //this is the current gain on the frame
#define S_FRAME_SIZE_LOG2		1	//this is the current frame size log2
#define S_FRAME_NUMBER			2	//should this be presistant between configs?
#define S_OVERLAPPING_FRAMES    3	//0 for on overlap, 1 for overlapping
#define S_METADATA_POINTER_0    4
#define S_METADATA_POINTER_1    5
#define S_FRAME_POINTER_0 		6	//pointer to the current frame
#define S_FRAME_0_INDEX     	7	//index to write to the current frame
#define S_FRAME_POINTER_1 		8	//pointer to the next frame
#define S_FRAME_1_INDEX     	9	//index to write to the next frame
#define S_FRAME_SIZE    		10	//this is the current frame size log2
#define FRAME_STACK_SIZE		12

#define S_MIC_CALIB_OFFSET (S_FRAME_OFFSET+FRAME_STACK_SIZE)
#define S_MIC_CALIB_0 		0
#define S_MIC_CALIB_1 		1
#define S_D_MIC_CALIB_01 	0
#define S_MIC_CALIB_2 		2
#define S_MIC_CALIB_3		3
#define S_D_MIC_CALIB_23 	1
#define MIC_CALIB_STACK_SIZE		4

#define S_SETTINGS_OFFSET (S_MIC_CALIB_OFFSET+MIC_CALIB_STACK_SIZE)
#define S_WINDOWING_ENABLED 			0	//0 for disabled, pointer for enabled
#define S_INDEX_BITREVERSING_ENABLED 	1
#define S_DC_OFFSET_REMOVAL_ENABLED 	2
#define S_DECIMATION_FACTOR_is_now_S_THIRD_STAGE_PHASE_COUNT 			3
#define S_MIC_GAIN_COMP		 			4
#define S_SETTINGS_SIZE					6

//This must be an even number
#define STACKWORDS 						(S_SETTINGS_OFFSET + S_SETTINGS_SIZE)

//This is used for commenting within marcos
#define comment(X)

//TODO - use this when everything works
//TODO then reduce the memory usage
//Note: there could be two implementations of this where one never writes to
//memory 28-32 as they are never used
#define INPUT_TO_OFFSET_12_15(OFFSET) \
	ldw r1, sp[S_C_INPUT]; \
	in r0, res[r1];\
	{stw r0, dp[0*SECOND_STAGE_BUFFER_SIZE + OFFSET]; in r0, res[r1]};\
	{stw r0, dp[1*SECOND_STAGE_BUFFER_SIZE + OFFSET]; in r0, res[r1]};\
	stw r0, dp[2*SECOND_STAGE_BUFFER_SIZE + OFFSET];\
	in r0, res[r1];\
	{stw r0, dp[3*SECOND_STAGE_BUFFER_SIZE + OFFSET]}

//This inputs from the channel to the pdm interface and saves it twice in the
//second stage FIR at offset OFFSET and OFFSET + 16
#define INPUT_TO_OFFSET(OFFSET) \
	ldw r1, sp[S_C_INPUT]; \
	in r0, res[r1];\
	{stw r0, dp[0*SECOND_STAGE_BUFFER_SIZE + OFFSET]};\
	{stw r0, dp[0*SECOND_STAGE_BUFFER_SIZE + SECOND_STAGE_COEF_COUNT + OFFSET]; in r0, res[r1]};\
	{stw r0, dp[1*SECOND_STAGE_BUFFER_SIZE + OFFSET]};\
	{stw r0, dp[1*SECOND_STAGE_BUFFER_SIZE + SECOND_STAGE_COEF_COUNT + OFFSET]; in r0, res[r1]};\
	{stw r0, dp[2*SECOND_STAGE_BUFFER_SIZE + OFFSET]};\
	{stw r0, dp[2*SECOND_STAGE_BUFFER_SIZE + SECOND_STAGE_COEF_COUNT + OFFSET]};\
	in r0, res[r1];\
	{stw r0, dp[3*SECOND_STAGE_BUFFER_SIZE + OFFSET]};\
	{stw r0, dp[3*SECOND_STAGE_BUFFER_SIZE + SECOND_STAGE_COEF_COUNT + OFFSET]}


//setup divider by N registers (coefs, data, accumulators)
//must avoid r0 and r1 for persistant state as they will be clobbered by INPUT_TO_OFFSET
	//coef = coef[THIRD_STAGE_COEFS_PER_STAGE-1] ---this is done offline
	//coef = coef[THIRD_STAGE_COEFS_PER_ROW*S_THIRD_STAGE_PHASE - S_THIRD_STAGE_COEFS_PHASE]
	//data0 = data[THIRD_STAGE_COEFS_PER_STAGE*S_THIRD_STAGE_PHASE*4]
	//data1 = data0[THIRD_STAGE_COEFS_PER_STAGE]
#define DIVIDE_BY_N_0()\
	ldaw r0, sp[S_THIRD_STAGE];\
	{ldw r7, r0[S_THIRD_STAGE_PHASE]; ldc r6, THIRD_STAGE_COEFS_PER_ROW};\
	mul r6, r6, r7;\
	{ldw r5, r0[S_THIRD_STAGE_COEFS_PHASE]; ldc r8, THIRD_STAGE_COEFS_PER_STAGE};\
	{sub r6, r6, r5; ldw r9, r0[S_THIRD_STAGE_COEFS_POINER]};\
	ldaw r9, r9[r6];\
	mul r7, r7, r8;\
	ldw r6, sp[S_CHAN_COUNT];\
	mul r7, r7, r6;\
	ldw r10, r0[S_THIRD_STAGE_DATA_POINTER];\
	ldaw r10, r10[r7];\
	ldaw r11, r10[r8];\
	ldd r8, r7, r0[S_D_THIRD_STAGE_CH0_ACC];\
	ldd r6, r5, r0[S_D_THIRD_STAGE_CH1_ACC];\
	bl third_stage_fir_impl;\
	ldaw r0, sp[S_THIRD_STAGE];\
	std r8, r7, r0[S_D_THIRD_STAGE_CH0_ACC];\
	std r6, r5, r0[S_D_THIRD_STAGE_CH1_ACC]

#define N_DIVIDE_BY_N_1()\
	{ldc r0, THIRD_STAGE_COEFS_PER_STAGE};\
	ldaw r9, r9[-r0];\
	ldc r0, THIRD_STAGE_COEFS_PER_STAGE-24;\
	ldaw r10, r11[r0];\
	{ldc r0, THIRD_STAGE_COEFS_PER_STAGE};\
	ldaw r11, r10[r0];\
	ldaw r0, sp[S_THIRD_STAGE];\
	ldd r8, r7, r0[S_D_THIRD_STAGE_CH2_ACC];\
	ldd r6, r5, r0[S_D_THIRD_STAGE_CH3_ACC];\
	bl third_stage_fir_impl;\
	ldaw r0, sp[S_THIRD_STAGE];\
	std r8, r7, r0[S_D_THIRD_STAGE_CH2_ACC];\
	std r6, r5, r0[S_D_THIRD_STAGE_CH3_ACC]

#define DC_OFFSET_REMOVAL(PREV_Y, PREV_X, REGISTER) \
	ldd r6, r5, r4[PREV_Y];\
	ldc r7, MIC_ARRAY_DC_OFFSET_LOG2;\
	ashr r9, r6, r7;\
	lextract r8, r6, r5, r7, 32;\
	lsub r11, r5, r5, r8, r4; 		comment(using the lowest bit of r4 which is always 0) \
    lsub r11, r6, r6, r9, r11; \
    {ldw r7, r4[PREV_X]};\
    ashr r9, REGISTER, 32;\
    ashr r10, r7, 32;\
    lsub r11, r8, REGISTER, r7, r4; 	comment(same here) \
    lsub r11, r9, r9, r10, r11;\
    {ldc r10, 16};\
    lextract r9, r9, r8, r10, 32;\
    {shl r8, r8, r10; stw REGISTER, r4[PREV_X]};\
    lsub r11, r5, r5, r8, r4; 		comment(same here) \
    lsub r11, r6, r6, r9, r11;\
	std r6, r5, r4[PREV_Y];\
	lextract REGISTER, r6, r5, r10, 32

//r6 is the AUDIO_POINTER_INDEX		--note that on the second pass r0-r3 will need to be reloaded as this modified them
#define APPLY_WINDOW_FN(P)\
	ldaw r9, sp[S_SETTINGS_OFFSET];\
	ldw r9, r9[S_WINDOWING_ENABLED];\
	bf r9, done_windowing ## P;\
	apply_windowing ## P:;\
		ldw r5, r4[S_FRAME_SIZE_LOG2];\
		{shl r5, r6, 1; mkmsk r8, r5};\
		{lss r5, r8, r5; ldc r7, 31};\
		{bf r5, skip ## P ; mov r4, r6};\
			sub r4, r8, r6;\
		skip ## P:;\
		{ldc r10, 0; ldc r11, 0};\
		{ldw r4, r9[r4]};\
		maccs r10, r11, r4, r0;\
		lextract r0, r10, r11, r7, 32;\
		{ldc r10, 0; ldc r11, 0};\
		maccs r10, r11, r4, r1;\
		lextract r1, r10, r11, r7, 32;\
		{ldc r10, 0; ldc r11, 0};\
		maccs r10, r11, r4, r2;\
		lextract r2, r10, r11, r7, 32;\
		{ldc r10, 0; ldc r11, 0};\
		maccs r10, r11, r4, r3;\
		lextract r3, r10, r11, r7, 32;\
	done_windowing ## P:

//r4 is the address of the S_FRAME_OFFSET_SECTION
//r6 is the AUDIO_POINTER_INDEX
#if MIC_ARRAY_WORD_LENGTH_SHORT
	#define SAVE_SAMPLES_BIT_REVERSED(POINTER)\
		{ldw r5, r4[S_FRAME_SIZE_LOG2]; ldc r7, 32};\
		{bitrev r6, r6; ldc r8, 2};\
		{sub r9, r7, r5;ldw r11, sp[S_CHAN_COUNT]};\
		{lsu r11, r8, r11 ;ldc r8, (MIC_ARRAY_MAX_FRAME_SIZE_LOG2+2)};\
		{shl r8, r11, r8;ldw r7, r4[POINTER]  };\
		{add r8, r7, r8;shr r6, r6, r9;};\
		{shr r0, r0, 16; shr r1, r1, 16};\
		{shr r2, r2, 16; shr r3, r3, 16};\
		{shl r1, r1, 16; shl r3, r3, 16};\
		{add r1, r1, r0; add r3, r3, r2};\
		stw r3, r8[r6];\
		stw r1, r7[r6]

#else
	#define SAVE_SAMPLES_BIT_REVERSED(POINTER)\
			{ldw r5, r4[S_FRAME_SIZE_LOG2]; ldc r7, 32};\
			{bitrev r6, r6; ldc r8, 2};\
			{sub r9, r7, r5;ldw r11, sp[S_CHAN_COUNT]};\
			{lsu r11, r8, r11 ;ldc r8, (MIC_ARRAY_MAX_FRAME_SIZE_LOG2+3)};\
			{shl r8, r11, r8;ldw r7, r4[POINTER]  };\
			{add r8, r7, r8;shr r6, r6, r9;};\
			std r3, r2, r8[r6];\
			std r1, r0, r7[r6]

#endif

//r4 is the address of the S_FRAME_OFFSET_SECTION
//r6 is the AUDIO_POINTER_INDEX
#if MIC_ARRAY_WORD_LENGTH_SHORT
	#define SAVE_SAMPLES_PACKED(POINTER)\
		{ldc r8, 2 ;ldw r11, sp[S_CHAN_COUNT]};\
		{lsu r11, r8, r11 ;ldc r8, (MIC_ARRAY_MAX_FRAME_SIZE_LOG2+2)};\
		{shl r8, r11, r8;ldw r7, r4[POINTER]  };\
		{add r8, r7, r8; nop};\
		{shr r0, r0, 16; shr r1, r1, 16};\
		{shr r2, r2, 16; shr r3, r3, 16};\
		{shl r1, r1, 16; shl r3, r3, 16};\
		{add r1, r1, r0; add r3, r3, r2};\
		stw r3, r8[r6];\
		stw r1, r7[r6]

#else
	#define SAVE_SAMPLES_PACKED(POINTER)\
			{ldc r8, 2 ; ldw r11, sp[S_CHAN_COUNT]};\
			{lsu r11, r8, r11 ;ldc r8, (MIC_ARRAY_MAX_FRAME_SIZE_LOG2+3)};\
			{shl r8, r11, r8;ldw r7, r4[POINTER]  };\
			{add r8, r7, r8; nop};\
			std r3, r2, r8[r6];\
			std r1, r0, r7[r6]

#endif

//r4 is the address of the S_FRAME_OFFSET_SECTION
//r6 is the AUDIO_POINTER_INDEX
#if MIC_ARRAY_WORD_LENGTH_SHORT
	#define SAVE_SAMPLES_NORMAL(POINTER, N)\
		{ldc r5, 1<<(MIC_ARRAY_MAX_FRAME_SIZE_LOG2)};\
    	{add r7, r6, r5; ldw r8, r4[POINTER]};\
    	{add r5, r5, r5};\
		{shr r0, r0, 16; shr r1, r1, 16};\
		{shr r2, r2, 16; shr r3, r3, 16};\
		st16 r1, r8[r7];\
		st16 r0, r8[r6];\
		{add r7, r7, r5; add r6, r6, r5};\
		st16 r3, r8[r7];\
		st16 r2, r8[r6]

#else
	#define SAVE_SAMPLES_NORMAL(POINTER, N)\
		{ldc r5, 1<<(MIC_ARRAY_MAX_FRAME_SIZE_LOG2)};\
    	{add r7, r6, r5; ldw r8, r4[POINTER]};\
    	{add r5, r5, r5};\
		stw r1, r8[r7];\
		stw r0, r8[r6];\
		{add r7, r7, r5; add r6, r6, r5};\
		stw r3, r8[r7];\
		stw r2, r8[r6]

#endif
=======

#define S_FAR_END_CHANNEL_0     10
#define S_FAR_END_CHANNEL_1     11
#define S_FAR_END_CHANNEL_2     12
#define S_FAR_END_CHANNEL_3     13

#define S_ASYNC_INTERFACE       14

#define S_STORAGE_SIZE 			16

//////////////////////////////////////////////////////////////////////////////////////
//this address must be double word aligned
#define S_SECOND_STAGE_DATA 		(S_STORAGE + S_STORAGE_SIZE)
#define S_SECOND_STAGE_DATA_SIZE 	(16*2*4)		//16 words by 2 blocks by 4 channels

//////////////////////////////////////////////////////////////////////////////////////

#define S_THIRD_STAGE 					(S_SECOND_STAGE_DATA + S_SECOND_STAGE_DATA_SIZE)

#define S_D_THIRD_STAGE_PHASE_AND_COUNT 0	//0 1
											//2 3
#define S_D_THIRD_STAGE_POINTERS        1	//4 5
#define S_D_THIRD_STAGE_CH0_ACC 		3	//6 7
#define S_D_THIRD_STAGE_CH1_ACC 		4	//8 9
#define S_D_THIRD_STAGE_CH2_ACC 		5	//10 11
#define S_D_THIRD_STAGE_CH3_ACC 		6	//12 13

#define S_THIRD_STAGE_PHASE 			0		//need to be 0-11 for divide_by_four
#define S_THIRD_STAGE_PHASE_COUNT 		1
#define S_THIRD_STAGE_DATA_POINTER      2
#define S_THIRD_STAGE_COEFS_POINER		3
#define S_THIRD_STAGE_COEFS_PHASE		4
#define S_THIRD_STAGE_UNUSED			5
#define S_THIRD_STAGE_SIZE				(16)

//////////////////////////////////////////////////////////////////////////////////////

#define S_OUTPUT_STORAGE (S_THIRD_STAGE+S_THIRD_STAGE_SIZE)
#define S_D_OUTPUT_STORAGE_01 0
#define S_D_OUTPUT_STORAGE_23 1
#define S_OUTPUT_STORAGE_SIZE 4

//////////////////////////////////////////////////////////////////////////////////////

//Note: this will survive a reconfig
#define S_DC_ELIMINATE 					(S_OUTPUT_STORAGE+S_OUTPUT_STORAGE_SIZE)
#define S_PREV_X_0						0
#define S_PREV_X_1						1
#define S_PREV_X_2						2
#define S_PREV_X_3						3

#define S_D_PREV_X_01					0
#define S_D_PREV_X_23					1
#define S_D_PREV_Y_0 					2
#define S_D_PREV_Y_1 					3
#define S_D_PREV_Y_2 					4
#define S_D_PREV_Y_3 					5
#define DC_ELIMINATE_STACK_SIZE 		12

//frame
#define S_FRAME_OFFSET (S_DC_ELIMINATE + DC_ELIMINATE_STACK_SIZE)
#define S_D_FRAME_POINTER_AND_INDEX_0 3
#define S_D_FRAME_POINTER_AND_INDEX_1 4
#define S_D_FRAME_NO_OVERLAPPING      1
#define S_D_METADATA_POINTERS 		  2
#define S_FRAME_GAIN			0   //this is the current gain on the frame
#define S_FRAME_SIZE_LOG2		1	//this is the current frame size log2
#define S_FRAME_NUMBER			2	//should this be presistant between configs?
#define S_OVERLAPPING_FRAMES    3	//0 for on overlap, 1 for overlapping
#define S_METADATA_POINTER_0    4
#define S_METADATA_POINTER_1    5
#define S_FRAME_POINTER_0 		6	//pointer to the current frame
#define S_FRAME_0_INDEX     	7	//index to write to the current frame
#define S_FRAME_POINTER_1 		8	//pointer to the next frame
#define S_FRAME_1_INDEX     	9	//index to write to the next frame
#define S_FRAME_SIZE    		10	//this is the current frame size log2
#define FRAME_STACK_SIZE		12

#define S_MIC_CALIB_OFFSET (S_FRAME_OFFSET+FRAME_STACK_SIZE)
#define S_MIC_CALIB_0 		0
#define S_MIC_CALIB_1 		1
#define S_D_MIC_CALIB_01 	0
#define S_MIC_CALIB_2 		2
#define S_MIC_CALIB_3		3
#define S_D_MIC_CALIB_23 	1
#define MIC_CALIB_STACK_SIZE		4

#define S_SETTINGS_OFFSET (S_MIC_CALIB_OFFSET+MIC_CALIB_STACK_SIZE)
#define S_WINDOWING_ENABLED 			0	//0 for disabled, pointer for enabled
#define S_INDEX_BITREVERSING_ENABLED 	1
#define S_DC_OFFSET_REMOVAL_ENABLED 	2
#define S_DECIMATION_FACTOR_is_now_S_THIRD_STAGE_PHASE_COUNT 			3
#define S_MIC_GAIN_COMP		 			4
#define S_SETTINGS_SIZE					6

//This must be an even number
#define STACKWORDS 						(S_SETTINGS_OFFSET + S_SETTINGS_SIZE)

//This is used for commenting within marcos
#define comment(X)

//TODO - use this when everything works
//TODO then reduce the memory usage
//Note: there could be two implementations of this where one never writes to
//memory 28-32 as they are never used
#define INPUT_TO_OFFSET_12_15(OFFSET) \
	ldw r1, sp[S_C_INPUT]; \
	in r0, res[r1];\
	{stw r0, dp[0*SECOND_STAGE_BUFFER_SIZE + OFFSET]; in r0, res[r1]};\
	{stw r0, dp[1*SECOND_STAGE_BUFFER_SIZE + OFFSET]; in r0, res[r1]};\
	stw r0, dp[2*SECOND_STAGE_BUFFER_SIZE + OFFSET];\
	in r0, res[r1];\
	{stw r0, dp[3*SECOND_STAGE_BUFFER_SIZE + OFFSET]}

//This inputs from the channel to the pdm interface and saves it twice in the
//second stage FIR at offset OFFSET and OFFSET + 16
#define INPUT_TO_OFFSET(OFFSET) \
	ldw r1, sp[S_C_INPUT]; \
	in r0, res[r1];\
	{stw r0, dp[0*SECOND_STAGE_BUFFER_SIZE + OFFSET]};\
	{stw r0, dp[0*SECOND_STAGE_BUFFER_SIZE + SECOND_STAGE_COEF_COUNT + OFFSET]; in r0, res[r1]};\
	{stw r0, dp[1*SECOND_STAGE_BUFFER_SIZE + OFFSET]};\
	{stw r0, dp[1*SECOND_STAGE_BUFFER_SIZE + SECOND_STAGE_COEF_COUNT + OFFSET]; in r0, res[r1]};\
	{stw r0, dp[2*SECOND_STAGE_BUFFER_SIZE + OFFSET]};\
	{stw r0, dp[2*SECOND_STAGE_BUFFER_SIZE + SECOND_STAGE_COEF_COUNT + OFFSET]};\
	in r0, res[r1];\
	{stw r0, dp[3*SECOND_STAGE_BUFFER_SIZE + OFFSET]};\
	{stw r0, dp[3*SECOND_STAGE_BUFFER_SIZE + SECOND_STAGE_COEF_COUNT + OFFSET]}


//setup divider by N registers (coefs, data, accumulators)
//must avoid r0 and r1 for persistant state as they will be clobbered by INPUT_TO_OFFSET
	//coef = coef[THIRD_STAGE_COEFS_PER_STAGE-1] ---this is done offline
	//coef = coef[THIRD_STAGE_COEFS_PER_ROW*S_THIRD_STAGE_PHASE - S_THIRD_STAGE_COEFS_PHASE]
	//data0 = data[THIRD_STAGE_COEFS_PER_STAGE*S_THIRD_STAGE_PHASE*4]
	//data1 = data0[THIRD_STAGE_COEFS_PER_STAGE]
#define DIVIDE_BY_N_0()\
	ldaw r0, sp[S_THIRD_STAGE];\
	{ldw r7, r0[S_THIRD_STAGE_PHASE]; ldc r6, THIRD_STAGE_COEFS_PER_ROW};\
	mul r6, r6, r7;\
	{ldw r5, r0[S_THIRD_STAGE_COEFS_PHASE]; ldc r8, THIRD_STAGE_COEFS_PER_STAGE};\
	{sub r6, r6, r5; ldw r9, r0[S_THIRD_STAGE_COEFS_POINER]};\
	ldaw r9, r9[r6];\
	mul r7, r7, r8;\
	ldw r6, sp[S_CHAN_COUNT];\
	mul r7, r7, r6;\
	ldw r10, r0[S_THIRD_STAGE_DATA_POINTER];\
	ldaw r10, r10[r7];\
	ldaw r11, r10[r8];\
	ldd r8, r7, r0[S_D_THIRD_STAGE_CH0_ACC];\
	ldd r6, r5, r0[S_D_THIRD_STAGE_CH1_ACC];\
	bl third_stage_fir_impl;\
	ldaw r0, sp[S_THIRD_STAGE];\
	std r8, r7, r0[S_D_THIRD_STAGE_CH0_ACC];\
	std r6, r5, r0[S_D_THIRD_STAGE_CH1_ACC]

#define N_DIVIDE_BY_N_1()\
	{ldc r0, THIRD_STAGE_COEFS_PER_STAGE};\
	ldaw r9, r9[-r0];\
	ldc r0, THIRD_STAGE_COEFS_PER_STAGE-24;\
	ldaw r10, r11[r0];\
	{ldc r0, THIRD_STAGE_COEFS_PER_STAGE};\
	ldaw r11, r10[r0];\
	ldaw r0, sp[S_THIRD_STAGE];\
	ldd r8, r7, r0[S_D_THIRD_STAGE_CH2_ACC];\
	ldd r6, r5, r0[S_D_THIRD_STAGE_CH3_ACC];\
	bl third_stage_fir_impl;\
	ldaw r0, sp[S_THIRD_STAGE];\
	std r8, r7, r0[S_D_THIRD_STAGE_CH2_ACC];\
	std r6, r5, r0[S_D_THIRD_STAGE_CH3_ACC]

#define DC_OFFSET_REMOVAL(PREV_Y, PREV_X, REGISTER) \
	ldd r6, r5, r4[PREV_Y];\
	ldc r7, MIC_ARRAY_DC_OFFSET_LOG2;\
	ashr r9, r6, r7;\
	lextract r8, r6, r5, r7, 32;\
	lsub r11, r5, r5, r8, r4; 		comment(using the lowest bit of r4 which is always 0) \
    lsub r11, r6, r6, r9, r11; \
    {ldw r7, r4[PREV_X]};\
    ashr r9, REGISTER, 32;\
    ashr r10, r7, 32;\
    lsub r11, r8, REGISTER, r7, r4; 	comment(same here) \
    lsub r11, r9, r9, r10, r11;\
    {ldc r10, 16};\
    lextract r9, r9, r8, r10, 32;\
    {shl r8, r8, r10; stw REGISTER, r4[PREV_X]};\
    lsub r11, r5, r5, r8, r4; 		comment(same here) \
    lsub r11, r6, r6, r9, r11;\
	std r6, r5, r4[PREV_Y];\
	lextract REGISTER, r6, r5, r10, 32

//r6 is the AUDIO_POINTER_INDEX		--note that on the second pass r0-r3 will need to be reloaded as this modified them
#define APPLY_WINDOW_FN(P)\
	ldaw r9, sp[S_SETTINGS_OFFSET];\
	ldw r9, r9[S_WINDOWING_ENABLED];\
	bf r9, done_windowing ## P;\
	apply_windowing ## P:;\
		ldw r5, r4[S_FRAME_SIZE_LOG2];\
		{shl r5, r6, 1; mkmsk r8, r5};\
		{lss r5, r8, r5; ldc r7, 31};\
		{bf r5, skip ## P ; mov r4, r6};\
			sub r4, r8, r6;\
		skip ## P:;\
		{ldc r10, 0; ldc r11, 0};\
		{ldw r4, r9[r4]};\
		maccs r10, r11, r4, r0;\
		lextract r0, r10, r11, r7, 32;\
		{ldc r10, 0; ldc r11, 0};\
		maccs r10, r11, r4, r1;\
		lextract r1, r10, r11, r7, 32;\
		{ldc r10, 0; ldc r11, 0};\
		maccs r10, r11, r4, r2;\
		lextract r2, r10, r11, r7, 32;\
		{ldc r10, 0; ldc r11, 0};\
		maccs r10, r11, r4, r3;\
		lextract r3, r10, r11, r7, 32;\
	done_windowing ## P:

//r4 is the address of the S_FRAME_OFFSET_SECTION
//r6 is the AUDIO_POINTER_INDEX
#if MIC_ARRAY_WORD_LENGTH_SHORT
	#define SAVE_SAMPLES_BIT_REVERSED(POINTER)\
		{ldw r5, r4[S_FRAME_SIZE_LOG2]; ldc r7, 32};\
		{bitrev r6, r6; ldc r8, 2};\
		{sub r9, r7, r5;ldw r11, sp[S_CHAN_COUNT]};\
		{lsu r11, r8, r11 ;ldc r8, (MIC_ARRAY_MAX_FRAME_SIZE_LOG2+2)};\
		{shl r8, r11, r8;ldw r7, r4[POINTER]  };\
		{add r8, r7, r8;shr r6, r6, r9;};\
		{shr r0, r0, 16; shr r1, r1, 16};\
		{shr r2, r2, 16; shr r3, r3, 16};\
		{shl r1, r1, 16; shl r3, r3, 16};\
		{add r1, r1, r0; add r3, r3, r2};\
		stw r3, r8[r6];\
		stw r1, r7[r6]

#else
	#define SAVE_SAMPLES_BIT_REVERSED(POINTER)\
			{ldw r5, r4[S_FRAME_SIZE_LOG2]; ldc r7, 32};\
			{bitrev r6, r6; ldc r8, 2};\
			{sub r9, r7, r5;ldw r11, sp[S_CHAN_COUNT]};\
			{lsu r11, r8, r11 ;ldc r8, (MIC_ARRAY_MAX_FRAME_SIZE_LOG2+3)};\
			{shl r8, r11, r8;ldw r7, r4[POINTER]  };\
			{add r8, r7, r8;shr r6, r6, r9;};\
			std r3, r2, r8[r6];\
			std r1, r0, r7[r6]

#endif

//r4 is the address of the S_FRAME_OFFSET_SECTION
//r6 is the AUDIO_POINTER_INDEX
#if MIC_ARRAY_WORD_LENGTH_SHORT
	#define SAVE_SAMPLES_PACKED(POINTER)\
		{ldc r8, 2 ;ldw r11, sp[S_CHAN_COUNT]};\
		{lsu r11, r8, r11 ;ldc r8, (MIC_ARRAY_MAX_FRAME_SIZE_LOG2+2)};\
		{shl r8, r11, r8;ldw r7, r4[POINTER]  };\
		{add r8, r7, r8; nop};\
		{shr r0, r0, 16; shr r1, r1, 16};\
		{shr r2, r2, 16; shr r3, r3, 16};\
		{shl r1, r1, 16; shl r3, r3, 16};\
		{add r1, r1, r0; add r3, r3, r2};\
		stw r3, r8[r6];\
		stw r1, r7[r6]

#else
	#define SAVE_SAMPLES_PACKED(POINTER)\
			{ldc r8, 2 ; ldw r11, sp[S_CHAN_COUNT]};\
			{lsu r11, r8, r11 ;ldc r8, (MIC_ARRAY_MAX_FRAME_SIZE_LOG2+3)};\
			{shl r8, r11, r8;ldw r7, r4[POINTER]  };\
			{add r8, r7, r8; nop};\
			std r3, r2, r8[r6];\
			std r1, r0, r7[r6]

#endif
>>>>>>> 686b5dce

//r4 is the address of the S_FRAME_OFFSET_SECTION
//r6 is the AUDIO_POINTER_INDEX
#if MIC_ARRAY_WORD_LENGTH_SHORT
	#define SAVE_SAMPLES_NORMAL(POINTER, N)\
		{ldc r5, 1<<(MIC_ARRAY_MAX_FRAME_SIZE_LOG2)};\
    	{add r7, r6, r5; ldw r8, r4[POINTER]};\
    	{add r5, r5, r5};\
		{shr r0, r0, 16; shr r1, r1, 16};\
		{shr r2, r2, 16; shr r3, r3, 16};\
		st16 r1, r8[r7];\
		st16 r0, r8[r6];\
		{add r7, r7, r5; add r6, r6, r5};\
		st16 r3, r8[r7];\
		st16 r2, r8[r6]

#else
	#define SAVE_SAMPLES_NORMAL(POINTER, N)\
		{ldc r5, 1<<(MIC_ARRAY_MAX_FRAME_SIZE_LOG2)};\
    	{add r7, r6, r5; ldw r8, r4[POINTER]};\
    	{add r5, r5, r5};\
		stw r1, r8[r7];\
		stw r0, r8[r6];\
		{add r7, r7, r5; add r6, r6, r5};\
		stw r3, r8[r7];\
		stw r2, r8[r6]

#endif



#define SETUP_INTERNAL_CHANNEL(ID)\
		ldw r3, r2[ID];\
		stw r3, sp[S_FAR_END_CHANNEL_## ID];\
		bf r3, internal_channel_## ID ##_done;\
			out res[r3], r3;\
		    out res[r3], r3;\
	        ldap r11, internal_channel_## ID ##_event_vector;\
		    setv res[r3], r11;\
		    eeu res[r3];\
        internal_channel_## ID ##_done:


.globl	mic_array_decimate_to_pcm_4ch
.align	8
.type	mic_array_decimate_to_pcm_4ch,@function
.cc_top mic_array_decimate_to_pcm_4ch.function
mic_array_decimate_to_pcm_4ch:
.cfi_startproc
.issue_mode dual
	DUALENTSP_lu6 STACKWORDS

	ldaw r3, sp[S_STORAGE]
	stw r0, r3[S_C_INPUT]
	stw r1, r3[S_C_OUTPUT]

	clre
	//if r2 != 0 then store the internal channels to the stack
	bf r2, no_internal_channels_in_use
		SETUP_INTERNAL_CHANNEL(0)
		SETUP_INTERNAL_CHANNEL(1)
		SETUP_INTERNAL_CHANNEL(2)
		SETUP_INTERNAL_CHANNEL(3)
	bu internal_channel_setup_complete

	no_internal_channels_in_use:
		stw r2, sp[S_FAR_END_CHANNEL_0]
		stw r2, sp[S_FAR_END_CHANNEL_1]
		stw r2, sp[S_FAR_END_CHANNEL_2]
		stw r2, sp[S_FAR_END_CHANNEL_3]

	internal_channel_setup_complete:

	//Set the dp to point to the data area for the second stage FIR
	ldaw dp, sp[S_SECOND_STAGE_DATA]

	outct res[r1], 8		//we say we are ready
	inct r2, res[r1]		//they say CONFIGURE_DECIMATOR

	// Initialise the DC offset removal.
	ldaw r0, sp[S_DC_ELIMINATE];
	ldc r1, 0
	std r1, r1, r0[S_D_PREV_X_01]
	std r1, r1, r0[S_D_PREV_X_23]
	std r1, r1, r0[S_D_PREV_Y_0]
	std r1, r1, r0[S_D_PREV_Y_1]
	std r1, r1, r0[S_D_PREV_Y_2]
	std r1, r1, r0[S_D_PREV_Y_3]
	ldw r1, sp[S_DC_OFFSET_SAMPLE_NO]
	ldc r1, 8 // This cotrols the rate of convergence of the DC offset
			  // for the initial sample. It has little effect, i.e. don't change it.
	ldw r1, sp[S_DC_OFFSET_LOG2_CH0]
	ldw r1, sp[S_DC_OFFSET_LOG2_CH1]
	ldw r1, sp[S_DC_OFFSET_LOG2_CH2]
	ldw r1, sp[S_DC_OFFSET_LOG2_CH3]

configure:
	DUALENTSP_lu6 0
	//Initialise the stack -- TODO optimise this
	ldc r0, (S_DC_ELIMINATE - S_SECOND_STAGE_DATA)/2
	{ldaw r1, sp[S_SECOND_STAGE_DATA];ldc r2, 0}
stack_init_loop:
	std r2, r2, r1[r0]
	{bt r0, stack_init_loop; sub r0, r0, 1}

	ldc r3, 0
	ldaw r4, sp[S_FRAME_OFFSET]
	stw r3, r4[S_FRAME_NUMBER]      //and save the new frame number back

initialise_frame_gain:
    {ldc r11, 32;	ldc r10, (32 - MIC_ARRAY_FIXED_GAIN)}
    sub r10, r11, r10
	stw r10, r4[S_FRAME_GAIN]
<<<<<<< HEAD

take_config_from_application:
	//get the pointer for the config over the output channel
	ldw r0, sp[S_C_OUTPUT]
	in r2, res[r0]		//deciamtor_config
	ldw r3, r2[0];		//r3 is the pointer to the decimator_config_common

//copy the setting out of the struct
	ldaw r0, sp[S_FRAME_OFFSET]
	ldw r11, r3[0] //frame_size_log2
	here_is_frame_size_log2:
=======

take_config_from_application:
	//get the pointer for the config over the output channel
	ldw r0, sp[S_C_OUTPUT]
	in r2, res[r0]		//deciamtor_config
	ldw r3, r2[0];		//r3 is the pointer to the decimator_config_common

//copy the setting out of the struct
	ldaw r0, sp[S_FRAME_OFFSET]
	ldw r11, r3[0] //frame_size_log2
	here_is_frame_size_log2:
>>>>>>> 686b5dce
    shr r10, r11, 4
    bt r10, actualLength
	stw r11, r0[S_FRAME_SIZE_LOG2]
    mkmsk r11, r11
    add r11, r11, 1
	stw r11, r0[S_FRAME_SIZE]
    bu lengthDone
actualLength:
	{stw r11, r0[S_FRAME_SIZE]   ;ldc r10, 33}
    clz r11, r11
    sub r11, r10, r11
<<<<<<< HEAD
	stw r11, r0[S_FRAME_SIZE_LOG2]
lengthDone:


	ldaw r0, sp[S_SETTINGS_OFFSET]

	ldw r11, r3[1] //apply_dc_offset
	stw r11, r0[S_DC_OFFSET_REMOVAL_ENABLED]

	ldw r11, r3[2] //index_bit_reversal
	stw r11, r0[S_INDEX_BITREVERSING_ENABLED]

	ldw r11, r3[3] //windowing_function
	stw r11, r0[S_WINDOWING_ENABLED]

	ldw r11, r3[6]	//apply mic gain compensation
	stw r11, r0[S_MIC_GAIN_COMP]

	ldw r11, r3[7]	//fir_gain_comp
	stw r11, sp[S_FIR_GAIN_COMP]

	ldw r11, r3[4] 	//decimation factor
	ldaw r10, sp[S_THIRD_STAGE]
	stw r11, r10[S_THIRD_STAGE_PHASE_COUNT]

	here_is_the_coef_pointer:
	{ldw r11, r3[5];} //coef pointer
	ldc r9, (THIRD_STAGE_COEFS_PER_STAGE-1)			//move the coef pointer along by (THIRD_STAGE_COEFS_PER_STAGE-1)
	ldaw r11, r11[r9]
	stw r11, r10[S_THIRD_STAGE_COEFS_POINER]

	here_is_the_data_pointer:
	{ldw r11, r2[1];} //data pointer
	stw r11, r10[S_THIRD_STAGE_DATA_POINTER]

	{ldw r11, r2[6];} //channel count
	stw r11, sp[S_CHAN_COUNT]

load_mic_gain_calib:
	ldaw r1, sp[S_MIC_CALIB_OFFSET]
	ldw r0, r2[2]
	stw r0, r1[S_MIC_CALIB_0]
	ldw r0, r2[3]
	stw r0, r1[S_MIC_CALIB_1]
	ldw r0, r2[4]
	stw r0, r1[S_MIC_CALIB_2]
	ldw r0, r2[5]
	stw r0, r1[S_MIC_CALIB_3]

init_frame_index:
	ldaw r11, sp[S_FRAME_OFFSET]
	ldc r1, 0
	stw r1, r11[S_FRAME_0_INDEX]

	ldw r1, r11[S_FRAME_SIZE]
	shr r1, r1, 1
	stw r1, r11[S_FRAME_1_INDEX]

get_frame_pointer:
	ldw r2, sp[S_C_OUTPUT]
	rx_buffer_count:
	in r5, res[r2]
	sub r5, r5, 1

	bt r5, overlapping
	non_overlapping:
	    {in r1, res[r2];stw r5, r11[S_OVERLAPPING_FRAMES]}
	    {in r1, res[r2];stw r1, r11[S_FRAME_POINTER_0]}
	    saving_non_overlapping_metadata_pointer:
=======
	stw r11, r0[S_FRAME_SIZE_LOG2]
lengthDone:


	ldaw r0, sp[S_SETTINGS_OFFSET]

	ldw r11, r3[1] //apply_dc_offset
	stw r11, r0[S_DC_OFFSET_REMOVAL_ENABLED]

	ldw r11, r3[2] //index_bit_reversal
	stw r11, r0[S_INDEX_BITREVERSING_ENABLED]

	ldw r11, r3[3] //windowing_function
	stw r11, r0[S_WINDOWING_ENABLED]

	ldw r11, r3[6]	//apply mic gain compensation
	stw r11, r0[S_MIC_GAIN_COMP]

	ldw r11, r3[7]	//fir_gain_comp
	stw r11, sp[S_FIR_GAIN_COMP]

	ldw r11, r3[4] 	//decimation factor
	ldaw r10, sp[S_THIRD_STAGE]
	stw r11, r10[S_THIRD_STAGE_PHASE_COUNT]

	here_is_the_coef_pointer:
	{ldw r11, r3[5];} //coef pointer
	ldc r9, (THIRD_STAGE_COEFS_PER_STAGE-1)			//move the coef pointer along by (THIRD_STAGE_COEFS_PER_STAGE-1)
	ldaw r11, r11[r9]
	stw r11, r10[S_THIRD_STAGE_COEFS_POINER]

	here_is_the_data_pointer:
	{ldw r11, r2[1];} //data pointer
	stw r11, r10[S_THIRD_STAGE_DATA_POINTER]

	{ldw r11, r2[6];} //channel count
	stw r11, sp[S_CHAN_COUNT]

	{ldw r11, r2[7];} // async interface enabled
	stw r11, sp[S_ASYNC_INTERFACE]

load_mic_gain_calib:
	ldaw r1, sp[S_MIC_CALIB_OFFSET]
	ldw r0, r2[2]
	stw r0, r1[S_MIC_CALIB_0]
	ldw r0, r2[3]
	stw r0, r1[S_MIC_CALIB_1]
	ldw r0, r2[4]
	stw r0, r1[S_MIC_CALIB_2]
	ldw r0, r2[5]
	stw r0, r1[S_MIC_CALIB_3]

init_frame_index:
	ldaw r11, sp[S_FRAME_OFFSET]
	ldc r1, 0
	stw r1, r11[S_FRAME_0_INDEX]

	ldw r1, r11[S_FRAME_SIZE]
	shr r1, r1, 1
	stw r1, r11[S_FRAME_1_INDEX]

get_frame_pointer:
	ldw r2, sp[S_C_OUTPUT]
	rx_buffer_count:
	in r5, res[r2]
	sub r5, r5, 1

	bt r5, overlapping
	non_overlapping:
	    {in r1, res[r2];stw r5, r11[S_OVERLAPPING_FRAMES]} // frames pointer
	    {in r1, res[r2];stw r1, r11[S_FRAME_POINTER_0]} // metadata pointer
	    saving_non_overlapping_metadata_pointer:
>>>>>>> 686b5dce
		{stw r1, r11[S_METADATA_POINTER_0];ldc r2, 0 }
		std r2, r2, r1[0]	//init the sig bits
		std r2, r2, r1[1]	//init the sig bits
		bu setup_phase_counters

	overlapping:
	    {in r1, res[r2];}
	    {in r1, res[r2];stw r1, r11[S_FRAME_POINTER_1]}
	    saving_overlapping_metadata_pointer_1:
		{stw r1, r11[S_METADATA_POINTER_0]; ldc r3, 0}
		std r3, r3, r1[0]	//init the sig bits
		std r3, r3, r1[1]	//init the sig bits

	    {in r1, res[r2];stw r5, r11[S_OVERLAPPING_FRAMES]}
	    {in r1, res[r2];stw r1, r11[S_FRAME_POINTER_0]}
	    saving_overlapping_metadata_pointer_0:
		{stw r1, r11[S_METADATA_POINTER_1];ldc r2, 0 }
		std r2, r2, r1[0]	//init the sig bits
		std r2, r2, r1[1]	//init the sig bits

setup_phase_counters:
	ldaw r10, sp[S_THIRD_STAGE]
	ldw r9, r10[S_THIRD_STAGE_PHASE_COUNT]
	sub r9, r9, 1
	stw r9, r10[S_THIRD_STAGE_PHASE]

	ldc r9, (THIRD_STAGE_COEFS_PER_STAGE-1)
	stw r9, r10[S_THIRD_STAGE_COEFS_PHASE]

confirm_init_complete:
	ldw r4, sp[S_C_OUTPUT]
	outct res[r4], 8 //WARNING: do not change this

input_0_0:
	INPUT_TO_OFFSET_12_15(15)
	divide_by_n_0_0:
	DIVIDE_BY_N_0()

input_1_0:
	INPUT_TO_OFFSET_12_15(14)
	divide_by_n_0_1:
	N_DIVIDE_BY_N_1()

input_2_0:
	INPUT_TO_OFFSET_12_15(13)
	bl post_process

input_3_0:
	INPUT_TO_OFFSET_12_15(12)
	ldaw r7, dp[12]
	bl divide_by_four

input_4_0:
	INPUT_TO_OFFSET(11)
	divide_by_n_1_0:
	DIVIDE_BY_N_0();

input_5_0:
	INPUT_TO_OFFSET(10)
	divide_by_n_1_1:
	N_DIVIDE_BY_N_1()

input_6_0:
	INPUT_TO_OFFSET(9)
	bl post_process

input_7_0:
	INPUT_TO_OFFSET(8)
	ldaw r7, dp[8]
	bl divide_by_four

input_0_1:
	INPUT_TO_OFFSET(7)
	divide_by_n_2_0:
	DIVIDE_BY_N_0();

input_1_1:
	INPUT_TO_OFFSET(6)
	divide_by_n_2_1:
	N_DIVIDE_BY_N_1()

input_2_1:
	INPUT_TO_OFFSET(5)
	bl post_process

input_3_1:
	INPUT_TO_OFFSET(4)
	ldaw r7, dp[4]
	bl divide_by_four

input_4_1:
	INPUT_TO_OFFSET(3)
	divide_by_n_3_0:
	DIVIDE_BY_N_0();

input_5_1:
	INPUT_TO_OFFSET(2)
	divide_by_n_3_1:
	N_DIVIDE_BY_N_1()

input_6_1:
	INPUT_TO_OFFSET(1)
	bl post_process

input_7_1:
	INPUT_TO_OFFSET(0)
	ldaw r7, dp[0]
	bl divide_by_four
	bu input_0_0

	.cc_bottom mic_array_decimate_to_pcm_4ch.function
	.set	mic_array_decimate_to_pcm_4ch.nstackwords, STACKWORDS
	.globl	mic_array_decimate_to_pcm_4ch.nstackwords
	.set	mic_array_decimate_to_pcm_4ch.maxcores,1
	.globl	mic_array_decimate_to_pcm_4ch.maxcores
	.set	mic_array_decimate_to_pcm_4ch.maxtimers,0
	.globl	mic_array_decimate_to_pcm_4ch.maxtimers
	.set	mic_array_decimate_to_pcm_4ch.maxchanends,0
	.globl	mic_array_decimate_to_pcm_4ch.maxchanends
.Lmic_array_decimate_to_pcm_4ch_tmp:
	.size	mic_array_decimate_to_pcm_4ch, .Lmic_array_decimate_to_pcm_4ch_tmp-mic_array_decimate_to_pcm_4ch
	.cfi_endproc

//////////////////////////////////////////////////////////////////////////////////////////

.globl	post_process
.align	8
.type	post_process,@function
.cc_top post_process.function
post_process:
	.cfi_startproc
	.issue_mode dual

	//increment THIRD_STAGE_PHASE mod THIRD_STAGE_PHASE_COUNT
	ldaw r11, sp[S_THIRD_STAGE]
	ldw r10, r11[S_THIRD_STAGE_PHASE];
	{add r9, r10, 1; ldw r8, r11[S_THIRD_STAGE_PHASE_COUNT]}
	{stw r9, r11[S_THIRD_STAGE_PHASE];eq r8, r8, r9}

	bt r8, output_phase		//do this on phase S_THIRD_STAGE_PHASE_COUNT-1 (last phase)
	{sub r10, r10, 1; bf r10, process_phase}	//do this on phase 0
	{sub r10, r10, 1; bf r10, analytics0}		//do this on phase 1
	retsp 0

	analytics0:

	ldaw r4, sp[S_OUTPUT_STORAGE];
	ldd r0, r1, r4[S_D_OUTPUT_STORAGE_01];
	ldd r2, r3, r4[S_D_OUTPUT_STORAGE_23];

	{ldc r4, 0; ldc r5, 0}
	maccs r4, r5, r0, r0


	ldaw r10, sp[S_FRAME_OFFSET]

    ldd r9, r8, r10[S_D_METADATA_POINTERS]
	ldw r10, r10[S_OVERLAPPING_FRAMES]

	//copy r8 over r9 to stop
	//exceptions in non-overlapping frames
	{bt r10, update_sig_bits; ldc r11, 0}
		mov r9, r8
	update_sig_bits:

	{lss r4, r0, r11;lss r5, r1, r11}
	{bf r4, r0_done; mov r4, r0}
	neg r4, r0
	r0_done:
	{bf r5, r1_done; mov r5, r1}
	neg r5, r1
	r1_done:

	ldd r7, r6, r8[0]
	{or r6, r6, r4; or r7, r7, r5}
	std r7, r6, r8[0]

	ldd r7, r6, r9[0]
	{or r6, r6, r4; or r7, r7, r5}
	std r7, r6, r9[0]

	{lss r4, r2, r11;lss r5, r3, r11}
	{bf r4, r2_done; mov r4, r2}
	neg r4, r2
	r2_done:
	{bf r5, r3_done; mov r5, r3}
	neg r5, r3
	r3_done:

	ldd r7, r6, r8[1]
	{or r6, r6, r4; or r7, r7, r5}
	std r7, r6, r8[1]

	ldd r7, r6, r9[1]
	{or r6, r6, r4; or r7, r7, r5}
	std r7, r6, r9[1]
	retsp 0


	process_phase:
	//r0, r1, r2, r3 are used as storage for the output of the 3rd stage FIR
	//copy the accumulators in to registers
	ldaw r4, sp[S_OUTPUT_STORAGE];
	ldd r0, r1, r4[S_D_OUTPUT_STORAGE_01];
	ldd r2, r3, r4[S_D_OUTPUT_STORAGE_23];

	//DC offset removal
	ldaw r4, sp[S_SETTINGS_OFFSET]
	ldw r4, r4[S_DC_OFFSET_REMOVAL_ENABLED]
	bf r4, dc_offset_removal_complete

		ldaw r4, sp[S_DC_ELIMINATE]
		dc_offset_removal_ch0:
		DC_OFFSET_REMOVAL(S_D_PREV_Y_0, S_PREV_X_0, r0);
		dc_offset_removal_ch1:
		DC_OFFSET_REMOVAL(S_D_PREV_Y_1, S_PREV_X_1, r1);
		dc_offset_removal_ch2:
		DC_OFFSET_REMOVAL(S_D_PREV_Y_2, S_PREV_X_2, r2);
		dc_offset_removal_ch3:
		DC_OFFSET_REMOVAL(S_D_PREV_Y_3, S_PREV_X_3, r3);

dc_offset_removal_complete:

#define COMP(REG)\
	{ldc r5, 0; ldc r6, 0};\
	maccs r5, r6, REG, r4;\
	lsats r5, r6, r7;\
	lextract REG, r5, r6, r7, 32

	//FIR gain compensation
	fir_compensation:	// This normally turns the volume up to compensate for the FIR
	ldw r4, sp[S_FIR_GAIN_COMP]  //load the fir gain comp, it is in 1.4.27 format
	{bf r4, gain_compensation;ldc r7, 27}
	COMP(r0)
	COMP(r1)
	COMP(r2)
	COMP(r3)

	gain_compensation:	// This always turns the volume down
	ldaw r4, sp[S_SETTINGS_OFFSET]
	ldw r4, r4[S_MIC_GAIN_COMP]
	{bf r4, gain_comp_complete;ldc r7, 31}
	apply_mic_gain_compensation:
		ldaw r4, sp[S_MIC_CALIB_OFFSET]
		ldd r6, r5, r4[S_D_MIC_CALIB_01]
		{ldc r8, 0; ldc r9, 0}
		maccs r8, r9, r0, r5
		lextract r0, r8, r9, r7, 32
		{ldc r8, 0; ldc r9, 0}
		maccs r8, r9, r1, r6
		lextract r1, r8, r9, r7, 32
		ldd r6, r5, r4[S_D_MIC_CALIB_23]
		{ldc r8, 0; ldc r9, 0}
		maccs r8, r9, r2, r5
		lextract r2, r8, r9, r7, 32
		{ldc r8, 0; ldc r9, 0}
		maccs r8, r9, r3, r6
		lextract r3, r8, r9, r7, 32
	gain_comp_complete:


internal_channel_overwrite_begin:
		 setsr 0x1
		 nop
	    {bu internal_channel_overwrite_complete; clrsr 0x1}
		internal_channel_0_event_vector:
		get r11, ed
		in r0, res[r11]	//input from the channel (to overwrite channel 3)
		{out res[r11], r0; bu internal_channel_overwrite_begin}	//output another token to the channel to let it know we have more space
		internal_channel_1_event_vector:
		get r11, ed
		in r1, res[r11]	//input from the channel (to overwrite channel 3)
		{out res[r11], r1; bu internal_channel_overwrite_begin}	//output another token to the channel to let it know we have more space
		internal_channel_2_event_vector:
		get r11, ed
		in r2, res[r11]	//input from the channel (to overwrite channel 3)
		{out res[r11], r2; bu internal_channel_overwrite_begin}	//output another token to the channel to let it know we have more space
		internal_channel_3_event_vector:
		get r11, ed
		in r3, res[r11]	//input from the channel (to overwrite channel 3)
<<<<<<< HEAD
		{out res[r11], r3; bu internal_channel_overwrite_begin}	//output another token to the channel to let it know we have more space
	internal_channel_overwrite_complete:

	ldaw r4, sp[S_OUTPUT_STORAGE];
	std r0, r1, r4[S_D_OUTPUT_STORAGE_01];
	std r2, r3, r4[S_D_OUTPUT_STORAGE_23];
	retsp 0

	output_phase:

#define EXCHANGE_BUFFERS 0
#define CONFIGURE_DECIMATOR 1

		ldaw r4, sp[S_OUTPUT_STORAGE];
		ldd r0, r1, r4[S_D_OUTPUT_STORAGE_01];
		ldd r2, r3, r4[S_D_OUTPUT_STORAGE_23];

		ldaw r4, sp[S_FRAME_OFFSET]

		ldw r6, r4[S_FRAME_0_INDEX]

		APPLY_WINDOW_FN(0)
		ldaw r4, sp[S_FRAME_OFFSET]

		ldaw r5, sp[S_SETTINGS_OFFSET]
		ldw r5, r5[S_INDEX_BITREVERSING_ENABLED]
		{ bt r5, index_bitrev_order_0 ; eq r5, r5, 2 }
			index_normal_order_0:
				SAVE_SAMPLES_NORMAL(S_FRAME_POINTER_0, 0);
				bu save_to_frame_complete_0
			index_bitrev_order_0:
                bt r5, index_packed_0
	            SAVE_SAMPLES_BIT_REVERSED(S_FRAME_POINTER_0);
				bu save_to_frame_complete_0
			index_packed_0:
	            SAVE_SAMPLES_PACKED(S_FRAME_POINTER_0);
		save_to_frame_complete_0:

		ldw r5, r4[S_FRAME_0_INDEX]
		{add r5, r5, 1;ldw r6, r4[S_OVERLAPPING_FRAMES]}
		stw r5, r4[S_FRAME_0_INDEX]

		bt r6, overlapping_frames
		no_overlapping_frames:

		ldw r6, r4[S_FRAME_SIZE]
		{eq r5, r5, r6; ldc r6, 0}
		bf r5, do_the_rest;

			reset_the_frame_index:
			stw r6, r4[S_FRAME_0_INDEX]

			write_the_current_frames_metadata:

	        ldw r5, r4[S_METADATA_POINTER_0]
	        ldw r3, r4[S_FRAME_NUMBER]
	        {stw r3, r5[4]; add r3, r3, 1}	//if metadata layout changes then this needs to change too
=======
		{out res[r11], r3; bu internal_channel_overwrite_begin}	//output another token to the channel to let it know we have more space
	internal_channel_overwrite_complete:

	ldaw r4, sp[S_OUTPUT_STORAGE];
	std r0, r1, r4[S_D_OUTPUT_STORAGE_01];
	std r2, r3, r4[S_D_OUTPUT_STORAGE_23];
	retsp 0

	output_phase:

#define EXCHANGE_BUFFERS 0
#define CONFIGURE_DECIMATOR 1

		ldaw r4, sp[S_OUTPUT_STORAGE];
		ldd r0, r1, r4[S_D_OUTPUT_STORAGE_01];
		ldd r2, r3, r4[S_D_OUTPUT_STORAGE_23];

		ldaw r4, sp[S_FRAME_OFFSET]

		ldw r6, r4[S_FRAME_0_INDEX]

		APPLY_WINDOW_FN(0)
		ldaw r4, sp[S_FRAME_OFFSET]

		ldaw r5, sp[S_SETTINGS_OFFSET]
		ldw r5, r5[S_INDEX_BITREVERSING_ENABLED]
		{ bt r5, index_bitrev_order_0 ; eq r5, r5, 2 }
			index_normal_order_0:
				SAVE_SAMPLES_NORMAL(S_FRAME_POINTER_0, 0);
				bu save_to_frame_complete_0
			index_bitrev_order_0:
                bt r5, index_packed_0
	            SAVE_SAMPLES_BIT_REVERSED(S_FRAME_POINTER_0);
				bu save_to_frame_complete_0
			index_packed_0:
	            SAVE_SAMPLES_PACKED(S_FRAME_POINTER_0);
		save_to_frame_complete_0:

		ldw r5, r4[S_FRAME_0_INDEX]
		{add r5, r5, 1;ldw r6, r4[S_OVERLAPPING_FRAMES]}
		stw r5, r4[S_FRAME_0_INDEX]

        ldw r11, sp[S_ASYNC_INTERFACE]
        bt r11, async_send_samples

		bt r6, overlapping_frames
		no_overlapping_frames:

		ldw r6, r4[S_FRAME_SIZE]
		{eq r5, r5, r6; ldc r6, 0}
		bf r5, do_the_rest;

			reset_the_frame_index:
			stw r6, r4[S_FRAME_0_INDEX]

			write_the_current_frames_metadata:

	        ldw r5, r4[S_METADATA_POINTER_0]
	        ldw r3, r4[S_FRAME_NUMBER]
	        {stw r3, r5[4]; add r3, r3, 1}	//if metadata layout changes then this needs to change too
>>>>>>> 686b5dce
	        stw r3, r4[S_FRAME_NUMBER]      //and save the new frame number back

			exchange_buffers:
			ldw r6, sp[S_C_OUTPUT]
			outct res[r6], 8 //WARNING: do not change this
			inct r3, res[r6]

	        eq r5, r3, EXCHANGE_BUFFERS		//if the incomming token is EXCHANGE_BUFFERS then do that
	        {bt r5, do_the_exchange; eq r5, r3, CONFIGURE_DECIMATOR}	//if the incomming token is CONFIGURE_DECIMATOR then do that

			ldap r11, configure
			stw r11, sp[0]
			ldw lr, sp[0]
			retsp 0

			do_the_exchange:
	        {in r3, res[r6]; ldc r0, 0}
	        {std r0, r3, r4[S_D_FRAME_POINTER_AND_INDEX_0]}

	        get_the_new_metadata_pointer:
	        {in r3, res[r6]}
	        {stw r3, r4[S_METADATA_POINTER_0]}
			std r0, r0, r3[0]	//set the frame sig bits to 0
<<<<<<< HEAD
			std r0, r0, r3[1]  	//set the frame sig bits to 0

			ldw r4, sp[S_C_OUTPUT]
			outct res[r4], 8 //WARNING: do not change this
			no_overlapping_frames_done:
			bu do_the_rest

		overlapping_frames:

			ldaw r4, sp[S_FRAME_OFFSET]
			ldw r6, r4[S_FRAME_1_INDEX] //load second frame index

			ldaw r5, sp[S_OUTPUT_STORAGE];
			ldd r0, r1, r5[S_D_OUTPUT_STORAGE_01];
			ldd r2, r3, r5[S_D_OUTPUT_STORAGE_23];

			APPLY_WINDOW_FN(1)
			ldaw r4, sp[S_FRAME_OFFSET]
			ldw r6, r4[S_FRAME_1_INDEX] //load second frame index

			ldaw r5, sp[S_SETTINGS_OFFSET]
			ldw r5, r5[S_INDEX_BITREVERSING_ENABLED]
    		{ bt r5, index_bitrev_order_1 ; eq r5, r5, 2 }
				index_normal_order_1:
					SAVE_SAMPLES_NORMAL(S_FRAME_POINTER_1, 1);
					bu save_to_frame_complete_1
  				index_bitrev_order_1:
                    bt r5, index_packed_1
	                SAVE_SAMPLES_BIT_REVERSED(S_FRAME_POINTER_1);
			    	bu save_to_frame_complete_1
			    index_packed_1:
	                SAVE_SAMPLES_PACKED(S_FRAME_POINTER_1);
			save_to_frame_complete_1:

			ldw r5, r4[S_FRAME_1_INDEX]
			{add r5, r5, 1;ldw r6, r4[S_FRAME_SIZE]}
			stw r5, r4[S_FRAME_1_INDEX]


			{eq r5, r5, r6; ldc r6, 0}
			bf r5, do_the_rest;
			at_the_end_of_the_overlapping_half_frame:

				//set the metadata
		        ldw r5, r4[S_METADATA_POINTER_0]
		        ldw r3, r4[S_FRAME_NUMBER]
=======
			std r0, r0, r3[1]  	//set the frame sig bits to 0

			ldw r4, sp[S_C_OUTPUT]
			outct res[r4], 8 //WARNING: do not change this
			no_overlapping_frames_done:
			bu do_the_rest

		overlapping_frames:

			ldaw r4, sp[S_FRAME_OFFSET]
			ldw r6, r4[S_FRAME_1_INDEX] //load second frame index

			ldaw r5, sp[S_OUTPUT_STORAGE];
			ldd r0, r1, r5[S_D_OUTPUT_STORAGE_01];
			ldd r2, r3, r5[S_D_OUTPUT_STORAGE_23];

			APPLY_WINDOW_FN(1)
			ldaw r4, sp[S_FRAME_OFFSET]
			ldw r6, r4[S_FRAME_1_INDEX] //load second frame index

			ldaw r5, sp[S_SETTINGS_OFFSET]
			ldw r5, r5[S_INDEX_BITREVERSING_ENABLED]
    		{ bt r5, index_bitrev_order_1 ; eq r5, r5, 2 }
				index_normal_order_1:
					SAVE_SAMPLES_NORMAL(S_FRAME_POINTER_1, 1);
					bu save_to_frame_complete_1
  				index_bitrev_order_1:
                    bt r5, index_packed_1
	                SAVE_SAMPLES_BIT_REVERSED(S_FRAME_POINTER_1);
			    	bu save_to_frame_complete_1
			    index_packed_1:
	                SAVE_SAMPLES_PACKED(S_FRAME_POINTER_1);
			save_to_frame_complete_1:

			ldw r5, r4[S_FRAME_1_INDEX]
			{add r5, r5, 1;ldw r6, r4[S_FRAME_SIZE]}
			stw r5, r4[S_FRAME_1_INDEX]


			{eq r5, r5, r6; ldc r6, 0}
			bf r5, do_the_rest;
			at_the_end_of_the_overlapping_half_frame:

				//set the metadata
		        ldw r5, r4[S_METADATA_POINTER_0]
		        ldw r3, r4[S_FRAME_NUMBER]
>>>>>>> 686b5dce
		        {stw r3, r5[4]; add r3, r3, 1}	//if metadata layout changes then this needs to change too
	            stw r3, r4[S_FRAME_NUMBER]      //and save the new frame number back

				ldw r6, sp[S_C_OUTPUT]
				outct res[r6], 8 //WARNING: do not change this

		        stw r3, r4[S_FRAME_NUMBER]      //and save the new frame number back
				inct r11, res[r6]

		        eq r5, r11, EXCHANGE_BUFFERS		//if the incomming token is EXCHANGE_BUFFERS then do that
		        {bt r5, flip_the_frames; eq r5, r11, CONFIGURE_DECIMATOR}	//if the incomming token is CONFIGURE_DECIMATOR then do that

				ldap r11, configure
				stw r11, sp[0]
				ldw lr, sp[0]
				retsp 0

.align 8
				flip_the_frames:
				ldd r3, r5, r4[S_D_FRAME_POINTER_AND_INDEX_0]
				std r3, r5, r4[S_D_FRAME_POINTER_AND_INDEX_1]

		        ldw r5, r4[S_METADATA_POINTER_1]
		        {in r3, res[r6]; ldc r0, 0}
		        stw r5, r4[S_METADATA_POINTER_0]

		        {std r0, r3, r4[S_D_FRAME_POINTER_AND_INDEX_0]}

		        get_the_new_metadata_pointer2:
		        {in r5, res[r6];ldw r7, sp[S_C_OUTPUT]}
				{outct res[r7], 8; stw r5, r4[S_METADATA_POINTER_1]}//WARNING: do not change this
				std r0, r0, r5[0]  //reset the frame sig bits to 0
<<<<<<< HEAD
				std r0, r0, r5[1]  //reset the frame sig bits to 0

	do_the_rest:
=======
				std r0, r0, r5[1]  //reset the frame sig bits to 0

        async_send_samples:
            ldc r6, 0
            stw r6, r4[S_FRAME_0_INDEX]

            ldw r9, sp[S_C_OUTPUT]
            {ldc r5, 1<<(MIC_ARRAY_MAX_FRAME_SIZE_LOG2)}
            {add r7, r6, r5; ldw r8, r4[S_FRAME_POINTER_0]}

            ldw r10, r8[r6] // Load mic 1 sample
            ldw r11, r8[r7] // Load mic 0 sample

            out res[r9], r10
            out res[r9], r11

            bu do_the_rest

	do_the_rest:
>>>>>>> 686b5dce
	ldaw r11, sp[S_THIRD_STAGE]
	ldaw r4, sp[S_FRAME_OFFSET]



	//copy accumulators to store
	{ldw r10, r4[S_FRAME_GAIN]; ldc r7, 0}
	{lss r5, r10, r7; ldc r7, 32}
	{bt r5, apply_negative_frame_gain; sub r7, r7, r10}

apply_positive_frame_gain:
	ldd r5, r6, r11[S_D_THIRD_STAGE_CH0_ACC]
	lextract r0, r5, r6, r7, 32
	ldd r5, r6, r11[S_D_THIRD_STAGE_CH1_ACC]
	lextract r1, r5, r6, r7, 32
	ldd r5, r6, r11[S_D_THIRD_STAGE_CH2_ACC]
	lextract r2, r5, r6, r7, 32
	ldd r5, r6, r11[S_D_THIRD_STAGE_CH3_ACC]
	lextract r3, r5, r6, r7, 32
	{bu frame_gain_complete; ldc r10, 0}

apply_negative_frame_gain:
    {neg r7, r10; ldc r10, 0}
	ldd r5, r6, r11[S_D_THIRD_STAGE_CH0_ACC]
	ashr r0, r5, r7
	ldd r5, r6, r11[S_D_THIRD_STAGE_CH1_ACC]
	ashr r1, r5, r7
	ldd r5, r6, r11[S_D_THIRD_STAGE_CH2_ACC]
	ashr r2, r5, r7
	ldd r5, r6, r11[S_D_THIRD_STAGE_CH3_ACC]
	ashr r3, r5, r7

frame_gain_complete:
	ldaw r4, sp[S_OUTPUT_STORAGE];
	std r0, r1, r4[S_D_OUTPUT_STORAGE_01];
	std r2, r3, r4[S_D_OUTPUT_STORAGE_23];

	//increment S_THIRD_STAGE_COEFS_PHASE mod THIRD_STAGE_COEFS_PER_STAGE
	{ldw r1, r11[S_THIRD_STAGE_COEFS_PHASE]; ldc r9, THIRD_STAGE_COEFS_PER_STAGE}
	//set S_THIRD_STAGE_PHASE to 0
	{add r1, r1, 1}
	{stw r10, r11[S_THIRD_STAGE_PHASE];lsu r9, r1, r9}
	//reset accumulators

	std r10, r10, r11[S_D_THIRD_STAGE_CH0_ACC]
	std r10, r10, r11[S_D_THIRD_STAGE_CH1_ACC]
	mul r1, r1, r9
	std r10, r10, r11[S_D_THIRD_STAGE_CH2_ACC]
	std r10, r10, r11[S_D_THIRD_STAGE_CH3_ACC]

	stw r1, r11[S_THIRD_STAGE_COEFS_PHASE]
	retsp 0

.cc_bottom post_process.function
	.set	post_process.nstackwords, 0
	.globl	post_process.nstackwords
	.set	post_process.maxcores,1
	.globl	post_process.maxcores
	.set	post_process.maxtimers,0
	.globl	post_process.maxtimers
	.set	post_process.maxchanends,0
	.globl	post_process.maxchanends
.Lpost_process_tmp:
	.size	post_process, .Lpost_process_tmp-post_process
	.cfi_endproc

///////////////////////////////////////////////////////////////////////////////////////////

.globl	divide_by_four
.align	8
.type	divide_by_four,@function
.cc_top divide_by_four.function
divide_by_four:
	.cfi_startproc
	.issue_mode dual

	ldaw r10, sp[S_THIRD_STAGE]
	{ldw r8, sp[S_CHAN_COUNT];ldc r11, THIRD_STAGE_COEFS_PER_STAGE}	//r11 = 32
	mul r8, r8, r11
	{ldw r11, r10[S_THIRD_STAGE_PHASE]; shl r6, r11, 2}
	mul r8, r8, r11
	ldw r11, r10[S_THIRD_STAGE_COEFS_PHASE]
	{ldw r10, r10[S_THIRD_STAGE_DATA_POINTER];add r8, r8, r11}
	ldaw r10, r10[r8]

	ldw r8, sp[S_CHAN_COUNT]
	{dualentsp 1; eq r9, r8, 4}
	ldaw r11, cp[g_second_stage_fir]		//------------------------------------------------------------------------------------------------------------ This needs fixing

	{bt r9, mic_array_decimate_to_pcm_4ch_0; eq r9, r8, 3}
	{bt r9, mic_array_decimate_to_pcm_4ch_1; eq r9, r8, 2}
	{bt r9, mic_array_decimate_to_pcm_4ch_2; eq r9, r8, 1}
	{bt r9, mic_array_decimate_to_pcm_4ch_3;}
	bu divide_by_four_complete

	//r11 = coefs, r10 = pointer to where to put result, r7 = data, r6 = THIRD_STAGE_COEFS_PER_STAGE*sizeof(int)
mic_array_decimate_to_pcm_4ch_0:
	{bl mic_array_decimate_to_pcm_4ch_fir_impl ; }// data, coefs need to be set; h, l, c0, c1, d0, d1; return h(r0), l(r1);
	{stw r0, r10[0]; add r10, r10, r6}
mic_array_decimate_to_pcm_4ch_1:
	{bl mic_array_decimate_to_pcm_4ch_fir_impl ; add r7, r7, r6}// data, coefs need to be set; h, l, c0, c1, d0, d1; return h(r0), l(r1);
	{stw r0, r10[0]; add r10, r10, r6}
mic_array_decimate_to_pcm_4ch_2:
	{bl mic_array_decimate_to_pcm_4ch_fir_impl ; add r7, r7, r6}// data, coefs need to be set; h, l, c0, c1, d0, d1; return h(r0), l(r1);
	{stw r0, r10[0]; add r10, r10, r6}
mic_array_decimate_to_pcm_4ch_3:
	{bl mic_array_decimate_to_pcm_4ch_fir_impl ; add r7, r7, r6}// data, coefs need to be set; h, l, c0, c1, d0, d1; return h(r0), l(r1);
	stw r0, r10[0]

divide_by_four_complete:
	retsp 1
	.cc_bottom divide_by_four.function
	.set	divide_by_four.nstackwords, 1
	.globl	divide_by_four.nstackwords
	.set	divide_by_four.maxcores,1
	.globl	divide_by_four.maxcores
	.set	divide_by_four.maxtimers,0
	.globl	divide_by_four.maxtimers
	.set	divide_by_four.maxchanends,0
	.globl	divide_by_four.maxchanends
.Ldivide_by_four_tmp:
	.size	divide_by_four, .Ldivide_by_four_tmp-divide_by_four
	.cfi_endproc

///////////////////////////////////////////////////////////////////////////////////////////

////This is the actual implementation of the third stage FIR

.globl	third_stage_fir_impl
.align	8
.type	third_stage_fir_impl,@function
.cc_top third_stage_fir_impl.function
third_stage_fir_impl:
	.cfi_startproc
	.issue_mode dual

#define TWO_TAPS(I, COEFS, H0, L0, DATA0, H1, L1, DATA1)\
	{ldw r0, COEFS[0]; add COEFS, COEFS, 4};\
	ldd r2, r1, DATA0[I];\
	ldd r4, r3, DATA1[I];\
	maccs H0, L0, r1, r0;\
	maccs H1, L1, r3, r0;\
	{ldw r0, COEFS[0]; add COEFS, COEFS, 4};\
	maccs H0, L0, r2, r0;\
	maccs H1, L1, r4, r0

	TWO_TAPS(0, r9, r8, r7, r10, r6, r5, r11)
	TWO_TAPS(1, r9, r8, r7, r10, r6, r5, r11)
	TWO_TAPS(2, r9, r8, r7, r10, r6, r5, r11)
	TWO_TAPS(3, r9, r8, r7, r10, r6, r5, r11)
	TWO_TAPS(4, r9, r8, r7, r10, r6, r5, r11)
	TWO_TAPS(5, r9, r8, r7, r10, r6, r5, r11)
	TWO_TAPS(6, r9, r8, r7, r10, r6, r5, r11)
	TWO_TAPS(7, r9, r8, r7, r10, r6, r5, r11)
	TWO_TAPS(8, r9, r8, r7, r10, r6, r5, r11)
	TWO_TAPS(9, r9, r8, r7, r10, r6, r5, r11)
	TWO_TAPS(10, r9, r8, r7, r10, r6, r5, r11)
	TWO_TAPS(11, r9, r8, r7, r10, r6, r5, r11)
	ldc r0, 4*24
	{add r10, r10, r0; add r11, r11, r0}
	TWO_TAPS(0, r9, r8, r7, r10, r6, r5, r11)
	TWO_TAPS(1, r9, r8, r7, r10, r6, r5, r11)
	TWO_TAPS(2, r9, r8, r7, r10, r6, r5, r11)
	TWO_TAPS(3, r9, r8, r7, r10, r6, r5, r11)
	retsp 0
	.cc_bottom third_stage_fir_impl.function
	.set	third_stage_fir_impl.nstackwords, 0
	.globl	third_stage_fir_impl.nstackwords
	.set	third_stage_fir_impl.maxcores,1
	.globl	third_stage_fir_impl.maxcores
	.set	third_stage_fir_impl.maxtimers,0
	.globl	third_stage_fir_impl.maxtimers
	.set	third_stage_fir_impl.maxchanends,0
	.globl	third_stage_fir_impl.maxchanends
.Lthird_stage_fir_impl_tmp:
	.size	third_stage_fir_impl, .Lthird_stage_fir_impl_tmp-third_stage_fir_impl
	.cfi_endproc

///////////////////////////////////////////////////////////////////////////////////////////

////This is the actual implementation of the second stage FIR

.globl	mic_array_decimate_to_pcm_4ch_fir_impl
.align	8
.type	mic_array_decimate_to_pcm_4ch_fir_impl,@function
.cc_top mic_array_decimate_to_pcm_4ch_fir_impl.function
mic_array_decimate_to_pcm_4ch_fir_impl:
	.cfi_startproc
	.issue_mode dual

	//r0, r1, r2, r3, r4, r5, r6 = 31, r7, r10, r11,
	{ldc r0, 0; ldc r1, 0} //Initialise the accumulators

	ldd r3, r2, r11[0]
	ldd r5, r4, r7[0]
	maccs r0, r1, r4, r2
	maccs r0, r1, r5, r3
	ldd r5, r4, r7[7]
	maccs r0, r1, r4, r3
	maccs r0, r1, r5, r2

	ldd r3, r2, r11[1]
	ldd r5, r4, r7[1]
	maccs r0, r1, r4, r2
	maccs r0, r1, r5, r3
	ldd r5, r4, r7[6]
	maccs r0, r1, r4, r3
	maccs r0, r1, r5, r2

	ldd r3, r2, r11[2]
	ldd r5, r4, r7[2]
	maccs r0, r1, r4, r2
	maccs r0, r1, r5, r3
	ldd r5, r4, r7[5]
	maccs r0, r1, r4, r3
	maccs r0, r1, r5, r2

	ldd r3, r2, r11[3]
	ldd r5, r4, r7[3]
	maccs r0, r1, r4, r2
	maccs r0, r1, r5, r3
	ldd r5, r4, r7[4]
	maccs r0, r1, r4, r3
	maccs r0, r1, r5, r2

	retsp 0
	.cc_bottom mic_array_decimate_to_pcm_4ch_fir_impl.function
	.set	mic_array_decimate_to_pcm_4ch_fir_impl.nstackwords, 0
	.globl	mic_array_decimate_to_pcm_4ch_fir_impl.nstackwords
	.set	mic_array_decimate_to_pcm_4ch_fir_impl.maxcores,1
	.globl	mic_array_decimate_to_pcm_4ch_fir_impl.maxcores
	.set	mic_array_decimate_to_pcm_4ch_fir_impl.maxtimers,0
	.globl	mic_array_decimate_to_pcm_4ch_fir_impl.maxtimers
	.set	mic_array_decimate_to_pcm_4ch_fir_impl.maxchanends,0
	.globl	mic_array_decimate_to_pcm_4ch_fir_impl.maxchanends
.Lmic_array_decimate_to_pcm_4ch_fir_impl_tmp:
	.size	mic_array_decimate_to_pcm_4ch_fir_impl, .Lmic_array_decimate_to_pcm_4ch_fir_impl_tmp-mic_array_decimate_to_pcm_4ch_fir_impl

.cfi_endproc

//This is for testing the DC offset elimination
//void dc_eliminate_tester(int &x, long long &y)
.globl	dc_eliminate_tester
.align	8
.type	dc_eliminate_tester,@function
.cc_top dc_eliminate_tester.function
dc_eliminate_tester:
	.cfi_startproc
	.issue_mode dual
	dualentsp 16

	std r4, r5, sp[2]
	std r6, r7, sp[3]
	std r8, r9, sp[4]
	std r10, r11, sp[5]

	ldw r2, r0[0]
	mov r4, r1
	DC_OFFSET_REMOVAL(S_D_PREV_Y_0, S_PREV_X_0, r2); //TODO setup the last arg
	stw r2, r0[0]

	ldd r4, r5, sp[2]
	ldd r6, r7, sp[3]
	ldd r8, r9, sp[4]
	ldd r10, r11, sp[5]

	retsp 16
	.cc_bottom dc_eliminate_tester.function
	.set	dc_eliminate_tester.nstackwords, 16
	.globl	dc_eliminate_tester.nstackwords
	.set	dc_eliminate_tester.maxcores,1
	.globl	dc_eliminate_tester.maxcores
	.set	dc_eliminate_tester.maxtimers,0
	.globl	dc_eliminate_tester.maxtimers
	.set	dc_eliminate_tester.maxchanends,0
	.globl	dc_eliminate_tester.maxchanends
.Ldc_eliminate_tester_tmp:
	.size	dc_eliminate_tester, .Ldc_eliminate_tester_tmp-dc_eliminate_tester
	.cfi_endproc

	//endpoint section

#define STRINGIZE(S) #S

#define EP_MARCO(ID, PASS) \
	.ascii	STRINGIZE( input_ ## ID ## _ ## PASS ## _ep ) ;\
	.byte	0 ;\
	.ascii	"" ;\
	.byte	0 ;\
	.long	0 ;\
	.long	.Laddr_end ## ID ## _ ## PASS ## -.Laddr_start ## ID ## _ ## PASS;\
	.Laddr_start ## ID ## _ ## PASS : ;\
	.cc_top cc_ ## ID ## _ ## PASS ## ,input_ ## ID ## _ ## PASS ;\
	.long	input_ ## ID ## _ ## PASS ;\
	.byte	0 ;\
	.cc_bottom cc_ ## ID ## _ ## PASS ;\
	.Laddr_end ## ID ## _ ## PASS :

#define EPT_MARCO(ID, PASS) \
.cc_top cc_a ## ID ## _ ## PASS,input_ ## ID ## _ ## PASS ;\
	.ascii	"";\
	.byte	0;\
	.long	0;\
	.long	input_ ## ID ## _ ## PASS;\
.cc_bottom cc_a ## ID ## _ ## PASS

	.section	.xtaendpoint,"",@progbits
.Lentries_start0:
	.long	.Lentries_end0-.Lentries_start0
	.long	1
	.ascii	""
    .byte	0
	EP_MARCO(0, 0)
	EP_MARCO(1, 0)
	EP_MARCO(2, 0)
	EP_MARCO(3, 0)
	EP_MARCO(4, 0)
	EP_MARCO(5, 0)
	EP_MARCO(6, 0)
	EP_MARCO(7, 0)
	EP_MARCO(0, 1)
	EP_MARCO(1, 1)
	EP_MARCO(2, 1)
	EP_MARCO(3, 1)
	EP_MARCO(4, 1)
	EP_MARCO(5, 1)
	EP_MARCO(6, 1)
	EP_MARCO(7, 1)
.Laddr_end9:

.Lentries_end0:

	.section	.xtaendpointtable,"",@progbits
.Lentries_start1:
	.long	.Lentries_end1-.Lentries_start1
	.long	0
	.ascii	""
	.byte	0
	EPT_MARCO(0, 0)
	EPT_MARCO(1, 0)
	EPT_MARCO(2, 0)
	EPT_MARCO(3, 0)
	EPT_MARCO(4, 0)
	EPT_MARCO(5, 0)
	EPT_MARCO(6, 0)
	EPT_MARCO(7, 0)
	EPT_MARCO(0, 1)
	EPT_MARCO(1, 1)
	EPT_MARCO(2, 1)
	EPT_MARCO(3, 1)
	EPT_MARCO(4, 1)
	EPT_MARCO(5, 1)
	EPT_MARCO(6, 1)
	EPT_MARCO(7, 1)
.Lentries_end1:<|MERGE_RESOLUTION|>--- conflicted
+++ resolved
@@ -1,5 +1,4 @@
 // Copyright (c) 2015-2019, XMOS Ltd, All rights reserved
-<<<<<<< HEAD
 	.section	.dp.data,"awd",@progbits
 	.text
 
@@ -13,21 +12,6 @@
 
 #ifndef MIC_ARRAY_DC_OFFSET_LOG2
 	#define MIC_ARRAY_DC_OFFSET_LOG2 8
-=======
-	.section	.dp.data,"awd",@progbits
-	.text
-
-#include "mic_array_conf.h"
-
-#define USE_SINGLE_CHAN_SAVING 0
-
-#ifndef MIC_ARRAY_MAX_FRAME_SIZE_LOG2
-	#error MIC_ARRAY_MAX_FRAME_SIZE_LOG2 is not defined in mic_array_conf.h
-#endif
-
-#ifndef MIC_ARRAY_DC_OFFSET_LOG2
-	#define MIC_ARRAY_DC_OFFSET_LOG2 8
->>>>>>> 686b5dce
 #endif
 
 #ifndef MIC_ARRAY_FIXED_GAIN
@@ -97,13 +81,15 @@
 #define S_DC_OFFSET_SAMPLE_NO   8
 
 #define S_FIR_GAIN_COMP     	9
-<<<<<<< HEAD
 
 #define S_FAR_END_CHANNEL_0     10
 #define S_FAR_END_CHANNEL_1     11
 #define S_FAR_END_CHANNEL_2     12
 #define S_FAR_END_CHANNEL_3     13
-#define S_STORAGE_SIZE 			14
+
+#define S_ASYNC_INTERFACE       14
+
+#define S_STORAGE_SIZE 			16
 
 //////////////////////////////////////////////////////////////////////////////////////
 //this address must be double word aligned
@@ -396,309 +382,6 @@
 		stw r2, r8[r6]
 
 #endif
-=======
-
-#define S_FAR_END_CHANNEL_0     10
-#define S_FAR_END_CHANNEL_1     11
-#define S_FAR_END_CHANNEL_2     12
-#define S_FAR_END_CHANNEL_3     13
-
-#define S_ASYNC_INTERFACE       14
-
-#define S_STORAGE_SIZE 			16
-
-//////////////////////////////////////////////////////////////////////////////////////
-//this address must be double word aligned
-#define S_SECOND_STAGE_DATA 		(S_STORAGE + S_STORAGE_SIZE)
-#define S_SECOND_STAGE_DATA_SIZE 	(16*2*4)		//16 words by 2 blocks by 4 channels
-
-//////////////////////////////////////////////////////////////////////////////////////
-
-#define S_THIRD_STAGE 					(S_SECOND_STAGE_DATA + S_SECOND_STAGE_DATA_SIZE)
-
-#define S_D_THIRD_STAGE_PHASE_AND_COUNT 0	//0 1
-											//2 3
-#define S_D_THIRD_STAGE_POINTERS        1	//4 5
-#define S_D_THIRD_STAGE_CH0_ACC 		3	//6 7
-#define S_D_THIRD_STAGE_CH1_ACC 		4	//8 9
-#define S_D_THIRD_STAGE_CH2_ACC 		5	//10 11
-#define S_D_THIRD_STAGE_CH3_ACC 		6	//12 13
-
-#define S_THIRD_STAGE_PHASE 			0		//need to be 0-11 for divide_by_four
-#define S_THIRD_STAGE_PHASE_COUNT 		1
-#define S_THIRD_STAGE_DATA_POINTER      2
-#define S_THIRD_STAGE_COEFS_POINER		3
-#define S_THIRD_STAGE_COEFS_PHASE		4
-#define S_THIRD_STAGE_UNUSED			5
-#define S_THIRD_STAGE_SIZE				(16)
-
-//////////////////////////////////////////////////////////////////////////////////////
-
-#define S_OUTPUT_STORAGE (S_THIRD_STAGE+S_THIRD_STAGE_SIZE)
-#define S_D_OUTPUT_STORAGE_01 0
-#define S_D_OUTPUT_STORAGE_23 1
-#define S_OUTPUT_STORAGE_SIZE 4
-
-//////////////////////////////////////////////////////////////////////////////////////
-
-//Note: this will survive a reconfig
-#define S_DC_ELIMINATE 					(S_OUTPUT_STORAGE+S_OUTPUT_STORAGE_SIZE)
-#define S_PREV_X_0						0
-#define S_PREV_X_1						1
-#define S_PREV_X_2						2
-#define S_PREV_X_3						3
-
-#define S_D_PREV_X_01					0
-#define S_D_PREV_X_23					1
-#define S_D_PREV_Y_0 					2
-#define S_D_PREV_Y_1 					3
-#define S_D_PREV_Y_2 					4
-#define S_D_PREV_Y_3 					5
-#define DC_ELIMINATE_STACK_SIZE 		12
-
-//frame
-#define S_FRAME_OFFSET (S_DC_ELIMINATE + DC_ELIMINATE_STACK_SIZE)
-#define S_D_FRAME_POINTER_AND_INDEX_0 3
-#define S_D_FRAME_POINTER_AND_INDEX_1 4
-#define S_D_FRAME_NO_OVERLAPPING      1
-#define S_D_METADATA_POINTERS 		  2
-#define S_FRAME_GAIN			0   //this is the current gain on the frame
-#define S_FRAME_SIZE_LOG2		1	//this is the current frame size log2
-#define S_FRAME_NUMBER			2	//should this be presistant between configs?
-#define S_OVERLAPPING_FRAMES    3	//0 for on overlap, 1 for overlapping
-#define S_METADATA_POINTER_0    4
-#define S_METADATA_POINTER_1    5
-#define S_FRAME_POINTER_0 		6	//pointer to the current frame
-#define S_FRAME_0_INDEX     	7	//index to write to the current frame
-#define S_FRAME_POINTER_1 		8	//pointer to the next frame
-#define S_FRAME_1_INDEX     	9	//index to write to the next frame
-#define S_FRAME_SIZE    		10	//this is the current frame size log2
-#define FRAME_STACK_SIZE		12
-
-#define S_MIC_CALIB_OFFSET (S_FRAME_OFFSET+FRAME_STACK_SIZE)
-#define S_MIC_CALIB_0 		0
-#define S_MIC_CALIB_1 		1
-#define S_D_MIC_CALIB_01 	0
-#define S_MIC_CALIB_2 		2
-#define S_MIC_CALIB_3		3
-#define S_D_MIC_CALIB_23 	1
-#define MIC_CALIB_STACK_SIZE		4
-
-#define S_SETTINGS_OFFSET (S_MIC_CALIB_OFFSET+MIC_CALIB_STACK_SIZE)
-#define S_WINDOWING_ENABLED 			0	//0 for disabled, pointer for enabled
-#define S_INDEX_BITREVERSING_ENABLED 	1
-#define S_DC_OFFSET_REMOVAL_ENABLED 	2
-#define S_DECIMATION_FACTOR_is_now_S_THIRD_STAGE_PHASE_COUNT 			3
-#define S_MIC_GAIN_COMP		 			4
-#define S_SETTINGS_SIZE					6
-
-//This must be an even number
-#define STACKWORDS 						(S_SETTINGS_OFFSET + S_SETTINGS_SIZE)
-
-//This is used for commenting within marcos
-#define comment(X)
-
-//TODO - use this when everything works
-//TODO then reduce the memory usage
-//Note: there could be two implementations of this where one never writes to
-//memory 28-32 as they are never used
-#define INPUT_TO_OFFSET_12_15(OFFSET) \
-	ldw r1, sp[S_C_INPUT]; \
-	in r0, res[r1];\
-	{stw r0, dp[0*SECOND_STAGE_BUFFER_SIZE + OFFSET]; in r0, res[r1]};\
-	{stw r0, dp[1*SECOND_STAGE_BUFFER_SIZE + OFFSET]; in r0, res[r1]};\
-	stw r0, dp[2*SECOND_STAGE_BUFFER_SIZE + OFFSET];\
-	in r0, res[r1];\
-	{stw r0, dp[3*SECOND_STAGE_BUFFER_SIZE + OFFSET]}
-
-//This inputs from the channel to the pdm interface and saves it twice in the
-//second stage FIR at offset OFFSET and OFFSET + 16
-#define INPUT_TO_OFFSET(OFFSET) \
-	ldw r1, sp[S_C_INPUT]; \
-	in r0, res[r1];\
-	{stw r0, dp[0*SECOND_STAGE_BUFFER_SIZE + OFFSET]};\
-	{stw r0, dp[0*SECOND_STAGE_BUFFER_SIZE + SECOND_STAGE_COEF_COUNT + OFFSET]; in r0, res[r1]};\
-	{stw r0, dp[1*SECOND_STAGE_BUFFER_SIZE + OFFSET]};\
-	{stw r0, dp[1*SECOND_STAGE_BUFFER_SIZE + SECOND_STAGE_COEF_COUNT + OFFSET]; in r0, res[r1]};\
-	{stw r0, dp[2*SECOND_STAGE_BUFFER_SIZE + OFFSET]};\
-	{stw r0, dp[2*SECOND_STAGE_BUFFER_SIZE + SECOND_STAGE_COEF_COUNT + OFFSET]};\
-	in r0, res[r1];\
-	{stw r0, dp[3*SECOND_STAGE_BUFFER_SIZE + OFFSET]};\
-	{stw r0, dp[3*SECOND_STAGE_BUFFER_SIZE + SECOND_STAGE_COEF_COUNT + OFFSET]}
-
-
-//setup divider by N registers (coefs, data, accumulators)
-//must avoid r0 and r1 for persistant state as they will be clobbered by INPUT_TO_OFFSET
-	//coef = coef[THIRD_STAGE_COEFS_PER_STAGE-1] ---this is done offline
-	//coef = coef[THIRD_STAGE_COEFS_PER_ROW*S_THIRD_STAGE_PHASE - S_THIRD_STAGE_COEFS_PHASE]
-	//data0 = data[THIRD_STAGE_COEFS_PER_STAGE*S_THIRD_STAGE_PHASE*4]
-	//data1 = data0[THIRD_STAGE_COEFS_PER_STAGE]
-#define DIVIDE_BY_N_0()\
-	ldaw r0, sp[S_THIRD_STAGE];\
-	{ldw r7, r0[S_THIRD_STAGE_PHASE]; ldc r6, THIRD_STAGE_COEFS_PER_ROW};\
-	mul r6, r6, r7;\
-	{ldw r5, r0[S_THIRD_STAGE_COEFS_PHASE]; ldc r8, THIRD_STAGE_COEFS_PER_STAGE};\
-	{sub r6, r6, r5; ldw r9, r0[S_THIRD_STAGE_COEFS_POINER]};\
-	ldaw r9, r9[r6];\
-	mul r7, r7, r8;\
-	ldw r6, sp[S_CHAN_COUNT];\
-	mul r7, r7, r6;\
-	ldw r10, r0[S_THIRD_STAGE_DATA_POINTER];\
-	ldaw r10, r10[r7];\
-	ldaw r11, r10[r8];\
-	ldd r8, r7, r0[S_D_THIRD_STAGE_CH0_ACC];\
-	ldd r6, r5, r0[S_D_THIRD_STAGE_CH1_ACC];\
-	bl third_stage_fir_impl;\
-	ldaw r0, sp[S_THIRD_STAGE];\
-	std r8, r7, r0[S_D_THIRD_STAGE_CH0_ACC];\
-	std r6, r5, r0[S_D_THIRD_STAGE_CH1_ACC]
-
-#define N_DIVIDE_BY_N_1()\
-	{ldc r0, THIRD_STAGE_COEFS_PER_STAGE};\
-	ldaw r9, r9[-r0];\
-	ldc r0, THIRD_STAGE_COEFS_PER_STAGE-24;\
-	ldaw r10, r11[r0];\
-	{ldc r0, THIRD_STAGE_COEFS_PER_STAGE};\
-	ldaw r11, r10[r0];\
-	ldaw r0, sp[S_THIRD_STAGE];\
-	ldd r8, r7, r0[S_D_THIRD_STAGE_CH2_ACC];\
-	ldd r6, r5, r0[S_D_THIRD_STAGE_CH3_ACC];\
-	bl third_stage_fir_impl;\
-	ldaw r0, sp[S_THIRD_STAGE];\
-	std r8, r7, r0[S_D_THIRD_STAGE_CH2_ACC];\
-	std r6, r5, r0[S_D_THIRD_STAGE_CH3_ACC]
-
-#define DC_OFFSET_REMOVAL(PREV_Y, PREV_X, REGISTER) \
-	ldd r6, r5, r4[PREV_Y];\
-	ldc r7, MIC_ARRAY_DC_OFFSET_LOG2;\
-	ashr r9, r6, r7;\
-	lextract r8, r6, r5, r7, 32;\
-	lsub r11, r5, r5, r8, r4; 		comment(using the lowest bit of r4 which is always 0) \
-    lsub r11, r6, r6, r9, r11; \
-    {ldw r7, r4[PREV_X]};\
-    ashr r9, REGISTER, 32;\
-    ashr r10, r7, 32;\
-    lsub r11, r8, REGISTER, r7, r4; 	comment(same here) \
-    lsub r11, r9, r9, r10, r11;\
-    {ldc r10, 16};\
-    lextract r9, r9, r8, r10, 32;\
-    {shl r8, r8, r10; stw REGISTER, r4[PREV_X]};\
-    lsub r11, r5, r5, r8, r4; 		comment(same here) \
-    lsub r11, r6, r6, r9, r11;\
-	std r6, r5, r4[PREV_Y];\
-	lextract REGISTER, r6, r5, r10, 32
-
-//r6 is the AUDIO_POINTER_INDEX		--note that on the second pass r0-r3 will need to be reloaded as this modified them
-#define APPLY_WINDOW_FN(P)\
-	ldaw r9, sp[S_SETTINGS_OFFSET];\
-	ldw r9, r9[S_WINDOWING_ENABLED];\
-	bf r9, done_windowing ## P;\
-	apply_windowing ## P:;\
-		ldw r5, r4[S_FRAME_SIZE_LOG2];\
-		{shl r5, r6, 1; mkmsk r8, r5};\
-		{lss r5, r8, r5; ldc r7, 31};\
-		{bf r5, skip ## P ; mov r4, r6};\
-			sub r4, r8, r6;\
-		skip ## P:;\
-		{ldc r10, 0; ldc r11, 0};\
-		{ldw r4, r9[r4]};\
-		maccs r10, r11, r4, r0;\
-		lextract r0, r10, r11, r7, 32;\
-		{ldc r10, 0; ldc r11, 0};\
-		maccs r10, r11, r4, r1;\
-		lextract r1, r10, r11, r7, 32;\
-		{ldc r10, 0; ldc r11, 0};\
-		maccs r10, r11, r4, r2;\
-		lextract r2, r10, r11, r7, 32;\
-		{ldc r10, 0; ldc r11, 0};\
-		maccs r10, r11, r4, r3;\
-		lextract r3, r10, r11, r7, 32;\
-	done_windowing ## P:
-
-//r4 is the address of the S_FRAME_OFFSET_SECTION
-//r6 is the AUDIO_POINTER_INDEX
-#if MIC_ARRAY_WORD_LENGTH_SHORT
-	#define SAVE_SAMPLES_BIT_REVERSED(POINTER)\
-		{ldw r5, r4[S_FRAME_SIZE_LOG2]; ldc r7, 32};\
-		{bitrev r6, r6; ldc r8, 2};\
-		{sub r9, r7, r5;ldw r11, sp[S_CHAN_COUNT]};\
-		{lsu r11, r8, r11 ;ldc r8, (MIC_ARRAY_MAX_FRAME_SIZE_LOG2+2)};\
-		{shl r8, r11, r8;ldw r7, r4[POINTER]  };\
-		{add r8, r7, r8;shr r6, r6, r9;};\
-		{shr r0, r0, 16; shr r1, r1, 16};\
-		{shr r2, r2, 16; shr r3, r3, 16};\
-		{shl r1, r1, 16; shl r3, r3, 16};\
-		{add r1, r1, r0; add r3, r3, r2};\
-		stw r3, r8[r6];\
-		stw r1, r7[r6]
-
-#else
-	#define SAVE_SAMPLES_BIT_REVERSED(POINTER)\
-			{ldw r5, r4[S_FRAME_SIZE_LOG2]; ldc r7, 32};\
-			{bitrev r6, r6; ldc r8, 2};\
-			{sub r9, r7, r5;ldw r11, sp[S_CHAN_COUNT]};\
-			{lsu r11, r8, r11 ;ldc r8, (MIC_ARRAY_MAX_FRAME_SIZE_LOG2+3)};\
-			{shl r8, r11, r8;ldw r7, r4[POINTER]  };\
-			{add r8, r7, r8;shr r6, r6, r9;};\
-			std r3, r2, r8[r6];\
-			std r1, r0, r7[r6]
-
-#endif
-
-//r4 is the address of the S_FRAME_OFFSET_SECTION
-//r6 is the AUDIO_POINTER_INDEX
-#if MIC_ARRAY_WORD_LENGTH_SHORT
-	#define SAVE_SAMPLES_PACKED(POINTER)\
-		{ldc r8, 2 ;ldw r11, sp[S_CHAN_COUNT]};\
-		{lsu r11, r8, r11 ;ldc r8, (MIC_ARRAY_MAX_FRAME_SIZE_LOG2+2)};\
-		{shl r8, r11, r8;ldw r7, r4[POINTER]  };\
-		{add r8, r7, r8; nop};\
-		{shr r0, r0, 16; shr r1, r1, 16};\
-		{shr r2, r2, 16; shr r3, r3, 16};\
-		{shl r1, r1, 16; shl r3, r3, 16};\
-		{add r1, r1, r0; add r3, r3, r2};\
-		stw r3, r8[r6];\
-		stw r1, r7[r6]
-
-#else
-	#define SAVE_SAMPLES_PACKED(POINTER)\
-			{ldc r8, 2 ; ldw r11, sp[S_CHAN_COUNT]};\
-			{lsu r11, r8, r11 ;ldc r8, (MIC_ARRAY_MAX_FRAME_SIZE_LOG2+3)};\
-			{shl r8, r11, r8;ldw r7, r4[POINTER]  };\
-			{add r8, r7, r8; nop};\
-			std r3, r2, r8[r6];\
-			std r1, r0, r7[r6]
-
-#endif
->>>>>>> 686b5dce
-
-//r4 is the address of the S_FRAME_OFFSET_SECTION
-//r6 is the AUDIO_POINTER_INDEX
-#if MIC_ARRAY_WORD_LENGTH_SHORT
-	#define SAVE_SAMPLES_NORMAL(POINTER, N)\
-		{ldc r5, 1<<(MIC_ARRAY_MAX_FRAME_SIZE_LOG2)};\
-    	{add r7, r6, r5; ldw r8, r4[POINTER]};\
-    	{add r5, r5, r5};\
-		{shr r0, r0, 16; shr r1, r1, 16};\
-		{shr r2, r2, 16; shr r3, r3, 16};\
-		st16 r1, r8[r7];\
-		st16 r0, r8[r6];\
-		{add r7, r7, r5; add r6, r6, r5};\
-		st16 r3, r8[r7];\
-		st16 r2, r8[r6]
-
-#else
-	#define SAVE_SAMPLES_NORMAL(POINTER, N)\
-		{ldc r5, 1<<(MIC_ARRAY_MAX_FRAME_SIZE_LOG2)};\
-    	{add r7, r6, r5; ldw r8, r4[POINTER]};\
-    	{add r5, r5, r5};\
-		stw r1, r8[r7];\
-		stw r0, r8[r6];\
-		{add r7, r7, r5; add r6, r6, r5};\
-		stw r3, r8[r7];\
-		stw r2, r8[r6]
-
-#endif
 
 
 
@@ -784,7 +467,6 @@
     {ldc r11, 32;	ldc r10, (32 - MIC_ARRAY_FIXED_GAIN)}
     sub r10, r11, r10
 	stw r10, r4[S_FRAME_GAIN]
-<<<<<<< HEAD
 
 take_config_from_application:
 	//get the pointer for the config over the output channel
@@ -796,19 +478,6 @@
 	ldaw r0, sp[S_FRAME_OFFSET]
 	ldw r11, r3[0] //frame_size_log2
 	here_is_frame_size_log2:
-=======
-
-take_config_from_application:
-	//get the pointer for the config over the output channel
-	ldw r0, sp[S_C_OUTPUT]
-	in r2, res[r0]		//deciamtor_config
-	ldw r3, r2[0];		//r3 is the pointer to the decimator_config_common
-
-//copy the setting out of the struct
-	ldaw r0, sp[S_FRAME_OFFSET]
-	ldw r11, r3[0] //frame_size_log2
-	here_is_frame_size_log2:
->>>>>>> 686b5dce
     shr r10, r11, 4
     bt r10, actualLength
 	stw r11, r0[S_FRAME_SIZE_LOG2]
@@ -820,7 +489,6 @@
 	{stw r11, r0[S_FRAME_SIZE]   ;ldc r10, 33}
     clz r11, r11
     sub r11, r10, r11
-<<<<<<< HEAD
 	stw r11, r0[S_FRAME_SIZE_LOG2]
 lengthDone:
 
@@ -858,6 +526,9 @@
 
 	{ldw r11, r2[6];} //channel count
 	stw r11, sp[S_CHAN_COUNT]
+
+	{ldw r11, r2[7];} // async interface enabled
+	stw r11, sp[S_ASYNC_INTERFACE]
 
 load_mic_gain_calib:
 	ldaw r1, sp[S_MIC_CALIB_OFFSET]
@@ -887,83 +558,9 @@
 
 	bt r5, overlapping
 	non_overlapping:
-	    {in r1, res[r2];stw r5, r11[S_OVERLAPPING_FRAMES]}
-	    {in r1, res[r2];stw r1, r11[S_FRAME_POINTER_0]}
-	    saving_non_overlapping_metadata_pointer:
-=======
-	stw r11, r0[S_FRAME_SIZE_LOG2]
-lengthDone:
-
-
-	ldaw r0, sp[S_SETTINGS_OFFSET]
-
-	ldw r11, r3[1] //apply_dc_offset
-	stw r11, r0[S_DC_OFFSET_REMOVAL_ENABLED]
-
-	ldw r11, r3[2] //index_bit_reversal
-	stw r11, r0[S_INDEX_BITREVERSING_ENABLED]
-
-	ldw r11, r3[3] //windowing_function
-	stw r11, r0[S_WINDOWING_ENABLED]
-
-	ldw r11, r3[6]	//apply mic gain compensation
-	stw r11, r0[S_MIC_GAIN_COMP]
-
-	ldw r11, r3[7]	//fir_gain_comp
-	stw r11, sp[S_FIR_GAIN_COMP]
-
-	ldw r11, r3[4] 	//decimation factor
-	ldaw r10, sp[S_THIRD_STAGE]
-	stw r11, r10[S_THIRD_STAGE_PHASE_COUNT]
-
-	here_is_the_coef_pointer:
-	{ldw r11, r3[5];} //coef pointer
-	ldc r9, (THIRD_STAGE_COEFS_PER_STAGE-1)			//move the coef pointer along by (THIRD_STAGE_COEFS_PER_STAGE-1)
-	ldaw r11, r11[r9]
-	stw r11, r10[S_THIRD_STAGE_COEFS_POINER]
-
-	here_is_the_data_pointer:
-	{ldw r11, r2[1];} //data pointer
-	stw r11, r10[S_THIRD_STAGE_DATA_POINTER]
-
-	{ldw r11, r2[6];} //channel count
-	stw r11, sp[S_CHAN_COUNT]
-
-	{ldw r11, r2[7];} // async interface enabled
-	stw r11, sp[S_ASYNC_INTERFACE]
-
-load_mic_gain_calib:
-	ldaw r1, sp[S_MIC_CALIB_OFFSET]
-	ldw r0, r2[2]
-	stw r0, r1[S_MIC_CALIB_0]
-	ldw r0, r2[3]
-	stw r0, r1[S_MIC_CALIB_1]
-	ldw r0, r2[4]
-	stw r0, r1[S_MIC_CALIB_2]
-	ldw r0, r2[5]
-	stw r0, r1[S_MIC_CALIB_3]
-
-init_frame_index:
-	ldaw r11, sp[S_FRAME_OFFSET]
-	ldc r1, 0
-	stw r1, r11[S_FRAME_0_INDEX]
-
-	ldw r1, r11[S_FRAME_SIZE]
-	shr r1, r1, 1
-	stw r1, r11[S_FRAME_1_INDEX]
-
-get_frame_pointer:
-	ldw r2, sp[S_C_OUTPUT]
-	rx_buffer_count:
-	in r5, res[r2]
-	sub r5, r5, 1
-
-	bt r5, overlapping
-	non_overlapping:
 	    {in r1, res[r2];stw r5, r11[S_OVERLAPPING_FRAMES]} // frames pointer
 	    {in r1, res[r2];stw r1, r11[S_FRAME_POINTER_0]} // metadata pointer
 	    saving_non_overlapping_metadata_pointer:
->>>>>>> 686b5dce
 		{stw r1, r11[S_METADATA_POINTER_0];ldc r2, 0 }
 		std r2, r2, r1[0]	//init the sig bits
 		std r2, r2, r1[1]	//init the sig bits
@@ -1244,7 +841,6 @@
 		internal_channel_3_event_vector:
 		get r11, ed
 		in r3, res[r11]	//input from the channel (to overwrite channel 3)
-<<<<<<< HEAD
 		{out res[r11], r3; bu internal_channel_overwrite_begin}	//output another token to the channel to let it know we have more space
 	internal_channel_overwrite_complete:
 
@@ -1287,6 +883,9 @@
 		{add r5, r5, 1;ldw r6, r4[S_OVERLAPPING_FRAMES]}
 		stw r5, r4[S_FRAME_0_INDEX]
 
+        ldw r11, sp[S_ASYNC_INTERFACE]
+        bt r11, async_send_samples
+
 		bt r6, overlapping_frames
 		no_overlapping_frames:
 
@@ -1302,68 +901,6 @@
 	        ldw r5, r4[S_METADATA_POINTER_0]
 	        ldw r3, r4[S_FRAME_NUMBER]
 	        {stw r3, r5[4]; add r3, r3, 1}	//if metadata layout changes then this needs to change too
-=======
-		{out res[r11], r3; bu internal_channel_overwrite_begin}	//output another token to the channel to let it know we have more space
-	internal_channel_overwrite_complete:
-
-	ldaw r4, sp[S_OUTPUT_STORAGE];
-	std r0, r1, r4[S_D_OUTPUT_STORAGE_01];
-	std r2, r3, r4[S_D_OUTPUT_STORAGE_23];
-	retsp 0
-
-	output_phase:
-
-#define EXCHANGE_BUFFERS 0
-#define CONFIGURE_DECIMATOR 1
-
-		ldaw r4, sp[S_OUTPUT_STORAGE];
-		ldd r0, r1, r4[S_D_OUTPUT_STORAGE_01];
-		ldd r2, r3, r4[S_D_OUTPUT_STORAGE_23];
-
-		ldaw r4, sp[S_FRAME_OFFSET]
-
-		ldw r6, r4[S_FRAME_0_INDEX]
-
-		APPLY_WINDOW_FN(0)
-		ldaw r4, sp[S_FRAME_OFFSET]
-
-		ldaw r5, sp[S_SETTINGS_OFFSET]
-		ldw r5, r5[S_INDEX_BITREVERSING_ENABLED]
-		{ bt r5, index_bitrev_order_0 ; eq r5, r5, 2 }
-			index_normal_order_0:
-				SAVE_SAMPLES_NORMAL(S_FRAME_POINTER_0, 0);
-				bu save_to_frame_complete_0
-			index_bitrev_order_0:
-                bt r5, index_packed_0
-	            SAVE_SAMPLES_BIT_REVERSED(S_FRAME_POINTER_0);
-				bu save_to_frame_complete_0
-			index_packed_0:
-	            SAVE_SAMPLES_PACKED(S_FRAME_POINTER_0);
-		save_to_frame_complete_0:
-
-		ldw r5, r4[S_FRAME_0_INDEX]
-		{add r5, r5, 1;ldw r6, r4[S_OVERLAPPING_FRAMES]}
-		stw r5, r4[S_FRAME_0_INDEX]
-
-        ldw r11, sp[S_ASYNC_INTERFACE]
-        bt r11, async_send_samples
-
-		bt r6, overlapping_frames
-		no_overlapping_frames:
-
-		ldw r6, r4[S_FRAME_SIZE]
-		{eq r5, r5, r6; ldc r6, 0}
-		bf r5, do_the_rest;
-
-			reset_the_frame_index:
-			stw r6, r4[S_FRAME_0_INDEX]
-
-			write_the_current_frames_metadata:
-
-	        ldw r5, r4[S_METADATA_POINTER_0]
-	        ldw r3, r4[S_FRAME_NUMBER]
-	        {stw r3, r5[4]; add r3, r3, 1}	//if metadata layout changes then this needs to change too
->>>>>>> 686b5dce
 	        stw r3, r4[S_FRAME_NUMBER]      //and save the new frame number back
 
 			exchange_buffers:
@@ -1387,7 +924,6 @@
 	        {in r3, res[r6]}
 	        {stw r3, r4[S_METADATA_POINTER_0]}
 			std r0, r0, r3[0]	//set the frame sig bits to 0
-<<<<<<< HEAD
 			std r0, r0, r3[1]  	//set the frame sig bits to 0
 
 			ldw r4, sp[S_C_OUTPUT]
@@ -1434,54 +970,6 @@
 				//set the metadata
 		        ldw r5, r4[S_METADATA_POINTER_0]
 		        ldw r3, r4[S_FRAME_NUMBER]
-=======
-			std r0, r0, r3[1]  	//set the frame sig bits to 0
-
-			ldw r4, sp[S_C_OUTPUT]
-			outct res[r4], 8 //WARNING: do not change this
-			no_overlapping_frames_done:
-			bu do_the_rest
-
-		overlapping_frames:
-
-			ldaw r4, sp[S_FRAME_OFFSET]
-			ldw r6, r4[S_FRAME_1_INDEX] //load second frame index
-
-			ldaw r5, sp[S_OUTPUT_STORAGE];
-			ldd r0, r1, r5[S_D_OUTPUT_STORAGE_01];
-			ldd r2, r3, r5[S_D_OUTPUT_STORAGE_23];
-
-			APPLY_WINDOW_FN(1)
-			ldaw r4, sp[S_FRAME_OFFSET]
-			ldw r6, r4[S_FRAME_1_INDEX] //load second frame index
-
-			ldaw r5, sp[S_SETTINGS_OFFSET]
-			ldw r5, r5[S_INDEX_BITREVERSING_ENABLED]
-    		{ bt r5, index_bitrev_order_1 ; eq r5, r5, 2 }
-				index_normal_order_1:
-					SAVE_SAMPLES_NORMAL(S_FRAME_POINTER_1, 1);
-					bu save_to_frame_complete_1
-  				index_bitrev_order_1:
-                    bt r5, index_packed_1
-	                SAVE_SAMPLES_BIT_REVERSED(S_FRAME_POINTER_1);
-			    	bu save_to_frame_complete_1
-			    index_packed_1:
-	                SAVE_SAMPLES_PACKED(S_FRAME_POINTER_1);
-			save_to_frame_complete_1:
-
-			ldw r5, r4[S_FRAME_1_INDEX]
-			{add r5, r5, 1;ldw r6, r4[S_FRAME_SIZE]}
-			stw r5, r4[S_FRAME_1_INDEX]
-
-
-			{eq r5, r5, r6; ldc r6, 0}
-			bf r5, do_the_rest;
-			at_the_end_of_the_overlapping_half_frame:
-
-				//set the metadata
-		        ldw r5, r4[S_METADATA_POINTER_0]
-		        ldw r3, r4[S_FRAME_NUMBER]
->>>>>>> 686b5dce
 		        {stw r3, r5[4]; add r3, r3, 1}	//if metadata layout changes then this needs to change too
 	            stw r3, r4[S_FRAME_NUMBER]      //and save the new frame number back
 
@@ -1514,11 +1002,6 @@
 		        {in r5, res[r6];ldw r7, sp[S_C_OUTPUT]}
 				{outct res[r7], 8; stw r5, r4[S_METADATA_POINTER_1]}//WARNING: do not change this
 				std r0, r0, r5[0]  //reset the frame sig bits to 0
-<<<<<<< HEAD
-				std r0, r0, r5[1]  //reset the frame sig bits to 0
-
-	do_the_rest:
-=======
 				std r0, r0, r5[1]  //reset the frame sig bits to 0
 
         async_send_samples:
@@ -1538,7 +1021,6 @@
             bu do_the_rest
 
 	do_the_rest:
->>>>>>> 686b5dce
 	ldaw r11, sp[S_THIRD_STAGE]
 	ldaw r4, sp[S_FRAME_OFFSET]
 
