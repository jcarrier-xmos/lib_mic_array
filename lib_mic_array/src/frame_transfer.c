
#include "mic_array/frame_transfer.h"

#include <xcore/channel.h>
#include <xcore/channel_transaction.h>

#include <stdio.h>

void ma_frame_tx(
    const chanend_t c_frame_out,
    const int32_t frame[],
    const unsigned channel_count,
    const unsigned sample_count)
{
  transacting_chanend_t ct_frame = chan_init_transaction_master(c_frame_out);
  t_chan_out_buf_word(&ct_frame, 
                      (uint32_t*) frame, 
                      channel_count * sample_count);
  chan_complete_transaction(ct_frame);
}




<<<<<<< HEAD

void ma_frame_tx_s16(
    const chanend_t c_frame_out,
    const int16_t frame[],
    const ma_frame_format_t* format)
{
  const unsigned frame_elms = format->sample_count * format->channel_count;

  transacting_chanend_t ct_frame = chan_init_transaction_master(c_frame_out);

  switch(t_chan_in_word(&ct_frame)){

    case CODE_SEND_DATA:
      // Send the layout (it will be the receiver's responsibility to
      //                  reorganize if necessary)
      t_chan_out_word(&ct_frame, format->layout);

      // Send the data
      for(int k = 0; k < frame_elms; k++)
        t_chan_out_word(&ct_frame, frame[k]);

      break;

    case CODE_SEND_PTR:
      t_chan_out_word(&ct_frame,  (uint32_t) &frame[0]);
      break;

    default:
      assert(0);
  }

  chan_complete_transaction(ct_frame);
}


void ma_frame_rx_s32(
    int32_t frame[],
    const chanend_t c_frame_in,
    const ma_frame_format_t* format)
{

  transacting_chanend_t ct_frame = chan_init_transaction_slave(c_frame_in);

  t_chan_out_word(&ct_frame, CODE_SEND_DATA);

  // We expect the layout followed by the frame data.
  ma_frame_layout_e tx_layout = t_chan_in_word(&ct_frame);

  if(tx_layout == format->layout){
    const unsigned frame_words = format->sample_count * format->channel_count;

    t_chan_in_buf_word(&ct_frame, (uint32_t*) frame, frame_words);

  } else {
    const unsigned lim1 = (tx_layout == MA_LYT_CHANNEL_SAMPLE)?
                          format->channel_count : format->sample_count;

    const unsigned lim2 = (tx_layout == MA_LYT_CHANNEL_SAMPLE)?
                          format->sample_count : format->channel_count;

    // if (tx_layout == MA_LYT_CHANNEL_SAMPLE) then k1 --> channel and k2 --> sample
    for(int k1 = 0; k1 < lim1; k1++){
      for(int k2 = 0; k2 < lim2; k2++){
        frame[lim1 * k2 + k1] = t_chan_in_word(&ct_frame);
      }
    }
  }

  chan_complete_transaction(ct_frame);
}


void ma_frame_rx_s16(
    int16_t frame[],
    const chanend_t c_frame_in,
    const ma_frame_format_t* format,
    const right_shift_t sample_shr)
{

  transacting_chanend_t ct_frame = chan_init_transaction_slave(c_frame_in);

  t_chan_out_word(&ct_frame, CODE_SEND_DATA);

  // We expect the layout followed by the frame data.
  ma_frame_layout_e tx_layout = t_chan_in_word(&ct_frame);

  if(tx_layout == format->layout){
    const unsigned frame_elms = format->sample_count * format->channel_count;

    for(int k = 0; k < frame_elms; k++)
      frame[k] = t_chan_in_word(&ct_frame) >> sample_shr;
  } else {
    const unsigned lim1 = (tx_layout == MA_LYT_CHANNEL_SAMPLE)?
                          format->channel_count : format->sample_count;

    const unsigned lim2 = (tx_layout == MA_LYT_CHANNEL_SAMPLE)?
                          format->sample_count : format->channel_count;

    // if (tx_layout == MA_LYT_CHANNEL_SAMPLE) then k1 --> channel and k2 --> sample
    for(int k1 = 0; k1 < lim1; k1++){
      for(int k2 = 0; k2 < lim2; k2++){
        frame[lim1 * k2 + k1] = t_chan_in_word(&ct_frame) >> sample_shr;
      }
    }
  }

  chan_complete_transaction(ct_frame);
}


int32_t* ma_frame_rx_ptr(
    const chanend_t c_frame_in)
{
  transacting_chanend_t ct_frame = chan_init_transaction_slave(c_frame_in);

  t_chan_out_word(&ct_frame, CODE_SEND_PTR);

  int32_t *retptr = (int32_t*) t_chan_in_word(&ct_frame);

=======
void ma_frame_rx(
    int32_t frame[],
    const chanend_t c_frame_in,
    const unsigned channel_count,
    const unsigned sample_count)
{
  transacting_chanend_t ct_frame = chan_init_transaction_slave(c_frame_in);
  t_chan_in_buf_word(&ct_frame, 
                     (uint32_t*) frame, 
                     channel_count * sample_count);
>>>>>>> 2355331c
  chan_complete_transaction(ct_frame);

  return retptr;
}<|MERGE_RESOLUTION|>--- conflicted
+++ resolved
@@ -22,127 +22,6 @@
 
 
 
-<<<<<<< HEAD
-
-void ma_frame_tx_s16(
-    const chanend_t c_frame_out,
-    const int16_t frame[],
-    const ma_frame_format_t* format)
-{
-  const unsigned frame_elms = format->sample_count * format->channel_count;
-
-  transacting_chanend_t ct_frame = chan_init_transaction_master(c_frame_out);
-
-  switch(t_chan_in_word(&ct_frame)){
-
-    case CODE_SEND_DATA:
-      // Send the layout (it will be the receiver's responsibility to
-      //                  reorganize if necessary)
-      t_chan_out_word(&ct_frame, format->layout);
-
-      // Send the data
-      for(int k = 0; k < frame_elms; k++)
-        t_chan_out_word(&ct_frame, frame[k]);
-
-      break;
-
-    case CODE_SEND_PTR:
-      t_chan_out_word(&ct_frame,  (uint32_t) &frame[0]);
-      break;
-
-    default:
-      assert(0);
-  }
-
-  chan_complete_transaction(ct_frame);
-}
-
-
-void ma_frame_rx_s32(
-    int32_t frame[],
-    const chanend_t c_frame_in,
-    const ma_frame_format_t* format)
-{
-
-  transacting_chanend_t ct_frame = chan_init_transaction_slave(c_frame_in);
-
-  t_chan_out_word(&ct_frame, CODE_SEND_DATA);
-
-  // We expect the layout followed by the frame data.
-  ma_frame_layout_e tx_layout = t_chan_in_word(&ct_frame);
-
-  if(tx_layout == format->layout){
-    const unsigned frame_words = format->sample_count * format->channel_count;
-
-    t_chan_in_buf_word(&ct_frame, (uint32_t*) frame, frame_words);
-
-  } else {
-    const unsigned lim1 = (tx_layout == MA_LYT_CHANNEL_SAMPLE)?
-                          format->channel_count : format->sample_count;
-
-    const unsigned lim2 = (tx_layout == MA_LYT_CHANNEL_SAMPLE)?
-                          format->sample_count : format->channel_count;
-
-    // if (tx_layout == MA_LYT_CHANNEL_SAMPLE) then k1 --> channel and k2 --> sample
-    for(int k1 = 0; k1 < lim1; k1++){
-      for(int k2 = 0; k2 < lim2; k2++){
-        frame[lim1 * k2 + k1] = t_chan_in_word(&ct_frame);
-      }
-    }
-  }
-
-  chan_complete_transaction(ct_frame);
-}
-
-
-void ma_frame_rx_s16(
-    int16_t frame[],
-    const chanend_t c_frame_in,
-    const ma_frame_format_t* format,
-    const right_shift_t sample_shr)
-{
-
-  transacting_chanend_t ct_frame = chan_init_transaction_slave(c_frame_in);
-
-  t_chan_out_word(&ct_frame, CODE_SEND_DATA);
-
-  // We expect the layout followed by the frame data.
-  ma_frame_layout_e tx_layout = t_chan_in_word(&ct_frame);
-
-  if(tx_layout == format->layout){
-    const unsigned frame_elms = format->sample_count * format->channel_count;
-
-    for(int k = 0; k < frame_elms; k++)
-      frame[k] = t_chan_in_word(&ct_frame) >> sample_shr;
-  } else {
-    const unsigned lim1 = (tx_layout == MA_LYT_CHANNEL_SAMPLE)?
-                          format->channel_count : format->sample_count;
-
-    const unsigned lim2 = (tx_layout == MA_LYT_CHANNEL_SAMPLE)?
-                          format->sample_count : format->channel_count;
-
-    // if (tx_layout == MA_LYT_CHANNEL_SAMPLE) then k1 --> channel and k2 --> sample
-    for(int k1 = 0; k1 < lim1; k1++){
-      for(int k2 = 0; k2 < lim2; k2++){
-        frame[lim1 * k2 + k1] = t_chan_in_word(&ct_frame) >> sample_shr;
-      }
-    }
-  }
-
-  chan_complete_transaction(ct_frame);
-}
-
-
-int32_t* ma_frame_rx_ptr(
-    const chanend_t c_frame_in)
-{
-  transacting_chanend_t ct_frame = chan_init_transaction_slave(c_frame_in);
-
-  t_chan_out_word(&ct_frame, CODE_SEND_PTR);
-
-  int32_t *retptr = (int32_t*) t_chan_in_word(&ct_frame);
-
-=======
 void ma_frame_rx(
     int32_t frame[],
     const chanend_t c_frame_in,
@@ -153,8 +32,5 @@
   t_chan_in_buf_word(&ct_frame, 
                      (uint32_t*) frame, 
                      channel_count * sample_count);
->>>>>>> 2355331c
   chan_complete_transaction(ct_frame);
-
-  return retptr;
 }