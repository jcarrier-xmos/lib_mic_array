--- conflicted
+++ resolved
@@ -21,11 +21,8 @@
 #define t                 	 r11
 #define temp_three           r11
 
-<<<<<<< HEAD
-=======
 #include "mic_array_conf.h"
 
->>>>>>> 686b5dce
 #ifndef MIC_ARRAY_MUTE_CH_0
 #define MIC_ARRAY_MUTE_CH_0 0
 #endif
